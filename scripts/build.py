# Copyright 2014 The Oppia Authors. All Rights Reserved.
#
# Licensed under the Apache License, Version 2.0 (the "License");
# you may not use this file except in compliance with the License.
# You may obtain a copy of the License at
#
#      http://www.apache.org/licenses/LICENSE-2.0
#
# Unless required by applicable law or agreed to in writing, software
# distributed under the License is distributed on an "AS-IS" BASIS,
# WITHOUT WARRANTIES OR CONDITIONS OF ANY KIND, either express or implied.
# See the License for the specific language governing permissions and
# limitations under the License.

"""Build file for production version of Oppia. Minifies JS and CSS."""
from __future__ import absolute_import  # pylint: disable=import-only-modules
from __future__ import unicode_literals  # pylint: disable=import-only-modules

# pylint: disable=invalid-name
import argparse
import collections
import fnmatch
import hashlib
import json
import os
import re
import shutil
import subprocess
import threading

import python_utils
from scripts import common

ASSETS_DEV_DIR = os.path.join('assets', '')
ASSETS_OUT_DIR = os.path.join('build', 'assets', '')

COMPILED_JS_DIR = os.path.join('local_compiled_js', '')
TSC_OUTPUT_LOG_FILEPATH = 'tsc_output_log.txt'
TSCONFIG_FILEPATH = 'tsconfig.json'

THIRD_PARTY_STATIC_DIR = os.path.join('third_party', 'static')
THIRD_PARTY_GENERATED_DEV_DIR = os.path.join('third_party', 'generated', '')
THIRD_PARTY_GENERATED_OUT_DIR = os.path.join(
    'build', 'third_party', 'generated', '')

THIRD_PARTY_JS_RELATIVE_FILEPATH = os.path.join('js', 'third_party.js')
MINIFIED_THIRD_PARTY_JS_RELATIVE_FILEPATH = os.path.join(
    'js', 'third_party.min.js')

THIRD_PARTY_CSS_RELATIVE_FILEPATH = os.path.join('css', 'third_party.css')
MINIFIED_THIRD_PARTY_CSS_RELATIVE_FILEPATH = os.path.join(
    'css', 'third_party.min.css')

WEBFONTS_RELATIVE_DIRECTORY_PATH = os.path.join('webfonts', '')

EXTENSIONS_DIRNAMES_TO_DIRPATHS = {
    'dev_dir': os.path.join('extensions', ''),
    'compiled_js_dir': os.path.join('local_compiled_js', 'extensions', ''),
    'staging_dir': os.path.join('backend_prod_files', 'extensions', ''),
    'out_dir': os.path.join('build', 'extensions', '')
}
TEMPLATES_DEV_DIR = os.path.join('templates', 'dev', 'head', '')
TEMPLATES_CORE_DIRNAMES_TO_DIRPATHS = {
    'dev_dir': os.path.join('core', 'templates', 'dev', 'head', ''),
    'compiled_js_dir': os.path.join(
        'local_compiled_js', 'core', 'templates', 'dev', 'head', ''),
    'staging_dir': os.path.join('backend_prod_files', 'templates', 'head', ''),
    'out_dir': os.path.join('build', 'templates', 'head', '')
}
WEBPACK_DIRNAMES_TO_DIRPATHS = {
    'staging_dir': os.path.join('backend_prod_files', 'webpack_bundles', ''),
    'out_dir': os.path.join('build', 'webpack_bundles', '')
}

HASHES_JSON_FILENAME = 'hashes.json'
HASHES_JSON_FILEPATH = os.path.join('assets', HASHES_JSON_FILENAME)
MANIFEST_FILE_PATH = os.path.join('manifest.json')

REMOVE_WS = re.compile(r'\s{2,}').sub

# This path is only used for java command line. But the Windows style path
# is causing syntax error. Since Unix style path can also work, we are
# safe to just use this style.
YUICOMPRESSOR_DIR = '/'.join([
    os.pardir, 'oppia_tools', 'yuicompressor-2.4.8', 'yuicompressor-2.4.8.jar'])
PARENT_DIR = os.path.abspath(os.path.join(os.getcwd(), os.pardir))
UGLIFY_FILE = os.path.join('node_modules', 'uglify-js', 'bin', 'uglifyjs')
WEBPACK_FILE = os.path.join('node_modules', 'webpack', 'bin', 'webpack.js')
TSC_BIN_FILE = os.path.join('node_modules', 'typescript', 'bin', 'tsc')
WEBPACK_PROD_CONFIG = 'webpack.prod.config.ts'

# Files with these extensions shouldn't be moved to build directory.
FILE_EXTENSIONS_TO_IGNORE = ('.py', '.pyc', '.stylelintrc', '.ts')
# Files with these name patterns shouldn't be moved to build directory, and will
# not be served in production. (This includes protractor.js files in
# /extensions.)
JS_FILENAME_SUFFIXES_TO_IGNORE = ('Spec.js', 'protractor.js')
JS_FILENAME_SUFFIXES_NOT_TO_MINIFY = ('.bundle.js',)
GENERAL_FILENAMES_TO_IGNORE = ('.pyc', '.stylelintrc', '.DS_Store')

JS_FILEPATHS_NOT_TO_BUILD = (
<<<<<<< HEAD
    os.path.join(
        'extensions', 'interactions', 'LogicProof', 'static', 'js',
        'generatedDefaultData.js'),
    os.path.join(
        'extensions', 'interactions', 'LogicProof', 'static', 'js',
        'generatedParser.js'),
    os.path.join(
        'core', 'templates', 'dev', 'head', 'expressions',
        'expression-parser.service.js'))
=======
    'core/templates/dev/head/expressions/expression-parser.service.js',
    'extensions/ckeditor_plugins/pre/plugin.js')
>>>>>>> 864ab31d

# These filepaths shouldn't be renamed (i.e. the filepath shouldn't contain
# hash).
# This is because these files don't need cache invalidation, are referenced
# from third party files or should not be moved to the build directory.
# Statically served pages from app.yaml should be here to since they don't
# need cache invalidation.
FILEPATHS_NOT_TO_RENAME = (
    '*.py',
    'third_party/generated/js/third_party.min.js.map',
    'third_party/generated/webfonts/*',
    '*.bundle.js',
    '*.bundle.js.map',
    'webpack_bundles/about-page.mainpage.html',
    'webpack_bundles/contact-page.mainpage.html',
    'webpack_bundles/donate-page.mainpage.html',
    'webpack_bundles/get-started-page.mainpage.html',
    'webpack_bundles/privacy-page.mainpage.html',
    'webpack_bundles/splash-page.mainpage.html',
    'webpack_bundles/teach-page.mainpage.html',
    'webpack_bundles/terms-page.mainpage.html',
    'webpack_bundles/thanks-page.mainpage.html')

# Hashes for files with these paths should be provided to the frontend in
# JS hashes object.
FILEPATHS_PROVIDED_TO_FRONTEND = (
    'images/*', 'videos/*', 'i18n/*', '*_directive.html', '*.directive.html',
    '*.template.html', '*.png', '*.json')

HASH_BLOCK_SIZE = 2**20

APP_DEV_YAML_FILEPATH = 'app_dev.yaml'
APP_YAML_FILEPATH = 'app.yaml'

_PARSER = argparse.ArgumentParser(description="""
Creates a third-party directory where all the JS and CSS dependencies are
built and stored. Depending on the options passed to the script, might also
minify third-party libraries and/or generate a build directory.
""")

_PARSER.add_argument(
    '--prod_env', action='store_true', default=False, dest='prod_mode')
_PARSER.add_argument(
    '--minify_third_party_libs_only', action='store_true', default=False,
    dest='minify_third_party_libs_only')
_PARSER.add_argument(
    '--enable_watcher', action='store_true', default=False)

def convert_filepath_to_hashed_url(filepath, hash):
    """Convert the original filepath to url with hash inserted.

    Args:
        filepath: str. The original file path.
        hash: str. The calculated hash for this file.

    Returns:
        Generated url style path.
    """
    return _insert_hash(common.convert_to_posixpath(filepath), hash)

def generate_app_yaml():
    """Generate app.yaml from app_dev.yaml."""
    prod_file_prefix = 'build/'
    content = '# THIS FILE IS AUTOGENERATED, DO NOT MODIFY\n'
    with python_utils.open_file(APP_DEV_YAML_FILEPATH, 'r') as yaml_file:
        content += yaml_file.read()
    for file_path in FILEPATHS_NOT_TO_RENAME:
        if 'webpack_bundles/' in file_path:
            content = content.replace(
                file_path,
                prod_file_prefix + file_path)
    content = content.replace('version: default', '')
    if os.path.isfile(APP_YAML_FILEPATH):
        os.remove(APP_YAML_FILEPATH)
    with python_utils.open_file(APP_YAML_FILEPATH, 'w+') as prod_yaml_file:
        prod_yaml_file.write(content)


def require_compiled_js_dir_to_be_valid():
    """Checks if COMPILED_JS_DIR matches the output directory used in
    TSCONFIG_FILEPATH.

    Raises:
        Exception: The COMPILED_JS_DIR does not match the outDir in
            TSCONFIG_FILEPATH.
    """

    out_dir = ''
    with python_utils.open_file(TSCONFIG_FILEPATH, 'r') as f:
        config_data = json.load(f)
        out_dir = os.path.join(config_data['compilerOptions']['outDir'], '')
    if out_dir != COMPILED_JS_DIR:
        raise Exception(
            'COMPILED_JS_DIR: %s does not match the output directory '
            'in %s: %s' % (COMPILED_JS_DIR, TSCONFIG_FILEPATH, out_dir))


def _minify(source_path, target_path):
    """Runs the given file through a minifier and outputs it to target_path.

    Args:
        source_path: str. Absolute path to file to be minified.
        target_path: str. Absolute path to location where to copy
            the minified file.
    """
    # The -Xmxn argument is an attempt to limit the max memory used when the
    # minification process is running on CircleCI. Note that, from local
    # experiments, 18m seems to work, but 12m is too small and results in an
    # out-of-memory error.
    # https://circleci.com/blog/how-to-handle-java-oom-errors/
    # Use relative path to avoid java command line parameter parse error on
    # Windows.
    target_path = common.convert_to_posixpath(
        os.path.relpath(target_path))
    source_path = common.convert_to_posixpath(
        os.path.relpath(source_path))
    cmd = 'java -Xmx24m -jar %s -o %s %s' % (
        YUICOMPRESSOR_DIR, target_path, source_path)
    subprocess.check_call(cmd, shell=True)


def write_to_file_stream(file_stream, content):
    """Write to a file object using provided content.

    Args:
        file_stream: file. A stream handling object to do write operation on.
        content: str. String content to write to file object.
    """
    file_stream.write(python_utils.UNICODE(content))


def _join_files(source_paths, target_file_stream):
    """Writes multiple files into one file.

    Args:
        source_paths: list(str). Paths to files to join together.
        target_file_stream: file. A stream object of target file.
    """
    for source_path in source_paths:
        with python_utils.open_file(source_path, 'r') as source_file:
            write_to_file_stream(target_file_stream, source_file.read())


def _minify_and_create_sourcemap(source_path, target_file_path):
    """Minifies and generates source map for a JS file. This function is only
    meant to be used with third_party.min.js.

    Args:
        source_path: str. Path to JS file to minify.
        target_file_path: str. Path to location of the minified file.
    """
    python_utils.PRINT('Minifying and creating sourcemap for %s' % source_path)
    source_map_properties = 'includeSources,url=\'third_party.min.js.map\''
    cmd = '%s %s %s -c -m --source-map %s -o %s ' % (
        common.NODE_BIN_PATH, UGLIFY_FILE, source_path,
        source_map_properties, target_file_path)
    subprocess.check_call(cmd, shell=True)


def _generate_copy_tasks_for_fonts(source_paths, target_path):
    """Queue up a copy task for each font file.

    Args:
        source_paths: list(str). Paths to fonts.
        target_path: str. Path where the fonts should be copied.

    Returns:
        deque(Thread). A deque that contains all copy tasks queued
            to be processed.
    """
    copy_tasks = collections.deque()
    for font_path in source_paths:
        copy_task = threading.Thread(
            target=shutil.copy,
            args=(font_path, target_path,))
        copy_tasks.append(copy_task)
    return copy_tasks


def _insert_hash(filepath, file_hash):
    """Inserts hash into filepath before the file extension.

    Args:
        filepath: str. Path where the hash should be inserted.
        file_hash: str. Hash to be inserted into the path.

    Returns:
        str. Filepath with hash inserted.
    """
    filepath, file_extension = os.path.splitext(filepath)
    return '%s.%s%s' % (filepath, file_hash, file_extension)


def ensure_directory_exists(filepath):
    """Ensures if directory tree exists, if not creates the directories.

    Args:
        filepath: str. Path to file located in directory that we want to
            ensure exists.
    """
    directory = os.path.dirname(filepath)
    if not os.path.exists(directory):
        os.makedirs(directory)


def safe_delete_directory_tree(directory_path):
    """Recursively delete a directory tree. If directory tree does not exist,
    create the directories first then delete the directory tree.

    Args:
        directory_path: str. Directory path to be deleted.
    """
    ensure_directory_exists(directory_path)
    shutil.rmtree(directory_path)


def _ensure_files_exist(filepaths):
    """Ensures that files exist at the given filepaths.

    Args:
        filepaths: list(str). Paths to files that we want to ensure exist.

    Raises:
        OSError: One or more of the files does not exist.
    """
    for filepath in filepaths:
        if not os.path.isfile(filepath):
            raise OSError('File %s does not exist.' % filepath)


def safe_copy_file(source_filepath, target_filepath):
    """Copy a file (no metadata) after ensuring the file exists at the given
    source filepath.
    NOTE: shutil.copyfile does not accept directory path as arguments.

    Args:
        source_filepath: str. Path to source file that we want to copy from.
        target_filepath: str. Path to target file that we want to copy to.
    """
    _ensure_files_exist([source_filepath])
    shutil.copyfile(source_filepath, target_filepath)


def safe_delete_file(filepath):
    """Delete a file after ensuring the provided file actually exists.

    Args:
        filepath: str. Filepath to be deleted.
    """
    _ensure_files_exist([filepath])
    os.remove(filepath)


def get_file_count(directory_path):
    """Count total number of file in the given directory, ignoring any files
    with extensions in FILE_EXTENSIONS_TO_IGNORE or files that should not be
    built.

    Args:
        directory_path: str. Directory to be walked.

    Returns:
        int. Total number of files minus ignored files.
    """
    total_file_count = 0
    for root, _, filenames in os.walk(directory_path):
        for filename in filenames:
            # Ignore files with certain extensions.
            filepath = os.path.join(root, filename)
            if should_file_be_built(filepath) and not any(
                    filename.endswith(p) for p in FILE_EXTENSIONS_TO_IGNORE):
                total_file_count += 1
    return total_file_count


def _compare_file_count(
        first_dir_list, second_dir_list):
    """Ensure that the total count of files in all directories in the first
    list matches the count of files in all the directories in the second list.

    Args:
       first_dir_list: list(str). List of directories to compare.
       second_dir_list: list(str). List of directories to compare.

    Raises:
        ValueError: The source directory list does not have the same file
            count as the target directory list.
    """

    file_counts = [0, 0]
    for first_dir_path in first_dir_list:
        file_counts[0] += get_file_count(first_dir_path)
    for second_dir_path in second_dir_list:
        file_counts[1] += get_file_count(second_dir_path)
    if file_counts[0] != file_counts[1]:
        python_utils.PRINT(
            'Comparing %s vs %s' % (first_dir_list, second_dir_list))
        raise ValueError(
            '%s files in first dir list != %s files in second dir list' % (
                file_counts[0], file_counts[1]))


def process_html(source_file_stream, target_file_stream, file_hashes):
    """Remove whitespaces and add hashes to filepaths in the HTML file stream
    object.

    Args:
        source_file_stream: file. The stream object of the HTML file to be
            read from.
        target_file_stream: file. The stream object to write the minified HTML
            file to.
        file_hashes: dict(str, str). Dictionary with filepaths as keys and
            hashes of file content as values.
    """
    content = source_file_stream.read()
    for filepath, file_hash in file_hashes.items():
        # We are adding hash in all file paths except for html paths.
        # This is because html paths are used by backend and we work with
        # paths without hash part in backend.
        if not filepath.endswith('.html'):
            filepath_with_hash = convert_filepath_to_hashed_url(
                filepath, file_hash)
            content = content.replace(
                '%s%s' % (
                    common.convert_to_posixpath(TEMPLATES_DEV_DIR), filepath),
                '%s%s' % (
                    TEMPLATES_CORE_DIRNAMES_TO_DIRPATHS['out_dir'],
                    filepath_with_hash))
            content = content.replace(
                '%s%s' % (ASSETS_DEV_DIR, filepath),
                '%s%s' % (ASSETS_OUT_DIR, filepath_with_hash))
            content = content.replace(
                '%s%s' % (EXTENSIONS_DIRNAMES_TO_DIRPATHS['dev_dir'], filepath),
                '%s%s' % (
                    EXTENSIONS_DIRNAMES_TO_DIRPATHS['out_dir'],
                    filepath_with_hash))
            content = content.replace(
                '%s%s' % (THIRD_PARTY_GENERATED_DEV_DIR, filepath),
                '%s%s' % (THIRD_PARTY_GENERATED_OUT_DIR, filepath_with_hash))
    content = REMOVE_WS(' ', content)
    write_to_file_stream(target_file_stream, content)


def get_dependency_directory(dependency):
    """Get dependency directory from dependency dictionary.

    Args:
        dependency: dict(str, str). Dictionary representing single dependency
            from manifest.json.

    Returns:
        str. Dependency directory.
    """
    if 'targetDir' in dependency:
        dependency_dir = dependency['targetDir']
    else:
        dependency_dir = dependency['targetDirPrefix'] + dependency['version']
    return os.path.join(THIRD_PARTY_STATIC_DIR, dependency_dir)


def get_css_filepaths(dependency_bundle, dependency_dir):
    """Gets dependency css filepaths.

    Args:
        dependency_bundle: dict(str, list(str) | str). The dict has three keys:
            - 'js': List of paths to js files that need to be copied.
            - 'css': List of paths to css files that need to be copied.
            - 'fontsPath': Path to folder containing fonts that need to be
                copied.
        dependency_dir: str. Path to directory where the files that need to
            be copied are located.

    Returns:
        list(str). List of paths to css files that need to be copied.
    """
    css_files = dependency_bundle.get('css', [])
    return [os.path.join(dependency_dir, css_file) for css_file in css_files]


def get_js_filepaths(dependency_bundle, dependency_dir):
    """Gets dependency js filepaths.

    Args:
        dependency_bundle: dict(str, list(str) | str). The dict has three keys:
            - 'js': List of paths to js files that need to be copied.
            - 'css': List of paths to css files that need to be copied.
            - 'fontsPath': Path to folder containing fonts that need to be
                copied.
        dependency_dir: str. Path to directory where the files that need to
            be copied are located.

    Returns:
        list(str). List of paths to js files that need to be copied.
    """
    js_files = dependency_bundle.get('js', [])
    return [os.path.join(dependency_dir, js_file) for js_file in js_files]


def get_font_filepaths(dependency_bundle, dependency_dir):
    """Gets dependency font filepaths.

    Args:
        dependency_bundle: dict(str, list(str) | str). The dict has three keys:
            - 'js': List of paths to js files that need to be copied.
            - 'css': List of paths to css files that need to be copied.
            - 'fontsPath': Path to folder containing fonts that need to be
                copied.
        dependency_dir: str. Path to directory where the files that need to
            be copied are located.

    Returns:
        list(str). List of paths to font files that need to be copied.
    """
    if 'fontsPath' not in dependency_bundle:
        # Skip dependency bundles in manifest.json that do not have
        # fontsPath property.
        return []
    fonts_path = dependency_bundle['fontsPath']
    # Obtain directory path to /font inside dependency folder.
    # E.g. third_party/static/bootstrap-3.3.4/fonts/.
    font_dir = os.path.join(dependency_dir, fonts_path)
    font_filepaths = []
    # Walk the directory and add all font files to list.
    for root, _, filenames in os.walk(font_dir):
        for filename in filenames:
            font_filepaths.append(os.path.join(root, filename))
    return font_filepaths


def get_dependencies_filepaths():
    """Extracts dependencies filepaths from manifest.json file into
    a dictionary.

    Returns:
        dict(str, list(str)). A dict mapping file types to lists of filepaths.
            The dict has three keys: 'js', 'css' and 'fonts'. Each of the
            corresponding values is a full list of dependency file paths of the
            given type.
    """
    filepaths = {
        'js': [],
        'css': [],
        'fonts': []
    }
    with python_utils.open_file(MANIFEST_FILE_PATH, 'r') as json_file:
        manifest = json.loads(
            json_file.read(), object_pairs_hook=collections.OrderedDict)
    frontend_dependencies = manifest['dependencies']['frontend']
    for dependency in frontend_dependencies.values():
        if 'bundle' in dependency:
            dependency_dir = get_dependency_directory(dependency)
            filepaths['css'].extend(
                get_css_filepaths(dependency['bundle'], dependency_dir))
            filepaths['js'].extend(
                get_js_filepaths(dependency['bundle'], dependency_dir))
            filepaths['fonts'].extend(
                get_font_filepaths(dependency['bundle'], dependency_dir))

    _ensure_files_exist(filepaths['js'])
    _ensure_files_exist(filepaths['css'])
    _ensure_files_exist(filepaths['fonts'])
    return filepaths


def minify_third_party_libs(third_party_directory_path):
    """Minify third_party.js and third_party.css and remove un-minified
    files.
    """
    THIRD_PARTY_JS_FILEPATH = os.path.join(
        third_party_directory_path, THIRD_PARTY_JS_RELATIVE_FILEPATH)
    THIRD_PARTY_CSS_FILEPATH = os.path.join(
        third_party_directory_path, THIRD_PARTY_CSS_RELATIVE_FILEPATH)

    MINIFIED_THIRD_PARTY_JS_FILEPATH = os.path.join(
        third_party_directory_path, MINIFIED_THIRD_PARTY_JS_RELATIVE_FILEPATH)
    MINIFIED_THIRD_PARTY_CSS_FILEPATH = os.path.join(
        third_party_directory_path, MINIFIED_THIRD_PARTY_CSS_RELATIVE_FILEPATH)

    _minify_and_create_sourcemap(
        THIRD_PARTY_JS_FILEPATH, MINIFIED_THIRD_PARTY_JS_FILEPATH)
    _minify(THIRD_PARTY_CSS_FILEPATH, MINIFIED_THIRD_PARTY_CSS_FILEPATH)
    # Clean up un-minified third_party.js and third_party.css.
    safe_delete_file(THIRD_PARTY_JS_FILEPATH)
    safe_delete_file(THIRD_PARTY_CSS_FILEPATH)


def build_third_party_libs(third_party_directory_path):
    """Joins all third party css files into single css file and js files into
    single js file. Copies both files and all fonts into third party folder.
    """

    python_utils.PRINT(
        'Building third party libs at %s' % third_party_directory_path)

    THIRD_PARTY_JS_FILEPATH = os.path.join(
        third_party_directory_path, THIRD_PARTY_JS_RELATIVE_FILEPATH)
    THIRD_PARTY_CSS_FILEPATH = os.path.join(
        third_party_directory_path, THIRD_PARTY_CSS_RELATIVE_FILEPATH)
    WEBFONTS_DIR = os.path.join(
        third_party_directory_path, WEBFONTS_RELATIVE_DIRECTORY_PATH)

    dependency_filepaths = get_dependencies_filepaths()
    ensure_directory_exists(THIRD_PARTY_JS_FILEPATH)
    with python_utils.open_file(
        THIRD_PARTY_JS_FILEPATH, 'w+') as third_party_js_file:
        _join_files(dependency_filepaths['js'], third_party_js_file)

    ensure_directory_exists(THIRD_PARTY_CSS_FILEPATH)
    with python_utils.open_file(
        THIRD_PARTY_CSS_FILEPATH, 'w+') as third_party_css_file:
        _join_files(dependency_filepaths['css'], third_party_css_file)

    ensure_directory_exists(WEBFONTS_DIR)
    _execute_tasks(
        _generate_copy_tasks_for_fonts(
            dependency_filepaths['fonts'], WEBFONTS_DIR))


def build_using_webpack():
    """Execute webpack build process. This takes all TypeScript files we have in
    /templates/dev/head and generates JS bundles according the require() imports
    and also compiles HTML pages into the /backend_prod_files/webpack_bundles
    folder. The files are later copied into /build/webpack_bundles.

    The settings for this are specified in webpack.prod.config.ts.
    """

    python_utils.PRINT('Building webpack')

    cmd = '%s %s --config %s' % (
        common.NODE_BIN_PATH, WEBPACK_FILE, WEBPACK_PROD_CONFIG)
    subprocess.check_call(cmd, shell=True)


def hash_should_be_inserted(filepath):
    """Returns if the file should be renamed to include hash in
    the path.

    Args:
        filepath: str. Path relative to directory we are currently building.

    Returns:
        bool. True if filepath should contain hash else False.
    """
    return not any(fnmatch.fnmatch(filepath, pattern) for pattern
                   in FILEPATHS_NOT_TO_RENAME)


def should_file_be_built(filepath):
    """Determines if the file should be built.
        - JS files: Returns False if filepath matches with pattern in
        JS_FILENAME_SUFFIXES_TO_IGNORE or is in JS_FILEPATHS_NOT_TO_BUILD,
        else returns True.
        - Python files: Returns False if filepath ends with _test.py, else
        returns True
        - TS files: Returns False.
        - Other files: Returns False if filepath matches with pattern in
        GENERAL_FILENAMES_TO_IGNORE, else returns True.

    Args:
        filepath: str. Path relative to file we are currently building.

    Returns:
        bool. True if filepath should be built, else False.
    """
    if filepath.endswith('.js'):
        return all(
            not filepath.endswith(p) for p in JS_FILENAME_SUFFIXES_TO_IGNORE)
    elif filepath.endswith('_test.py'):
        return False
    elif filepath.endswith('.ts'):
        return False
    else:
        return not any(
            filepath.endswith(p) for p in GENERAL_FILENAMES_TO_IGNORE)


def generate_copy_tasks_to_copy_from_source_to_target(
        source, target, file_hashes):
    """Generate copy task for each file in source directory, excluding files
    with extensions in FILE_EXTENSIONS_TO_IGNORE. Insert hash from hash dict
    into the destination filename.

    Args:
        source: str. Path relative to /oppia directory of directory
            containing files and directories to be copied.
        target: str. Path relative to /oppia directory of directory where
            to copy the files and directories.
        file_hashes: dict(str, str). Dictionary with filepaths as keys and
            hashes of file content as values.

    Returns:
        deque(Thread). A deque that contains all copy tasks queued
            to be processed.
    """
    python_utils.PRINT('Processing %s' % os.path.join(os.getcwd(), source))
    python_utils.PRINT('Copying into %s' % os.path.join(os.getcwd(), target))
    copy_tasks = collections.deque()
    for root, dirnames, filenames in os.walk(os.path.join(os.getcwd(), source)):
        for directory in dirnames:
            python_utils.PRINT('Copying %s' % os.path.join(root, directory))
        for filename in filenames:
            source_path = os.path.join(root, filename)
            # Python files should not be copied to final build directory.
            if not any(
                    source_path.endswith(p) for p in FILE_EXTENSIONS_TO_IGNORE):
                target_path = source_path
                relative_path = common.convert_to_posixpath(
                    os.path.relpath(source_path, source))
                if (hash_should_be_inserted(source + relative_path) and
                        relative_path in file_hashes):
                    relative_path = (
                        _insert_hash(relative_path, file_hashes[relative_path]))

                target_path = os.path.join(os.getcwd(), target, relative_path)
                ensure_directory_exists(target_path)
                copy_task = threading.Thread(
                    target=safe_copy_file,
                    args=(source_path, target_path,))
                copy_tasks.append(copy_task)
    return copy_tasks


def is_file_hash_provided_to_frontend(filepath):
    """Returns if the hash for the filepath should be provided to the frontend.

    Args:
        filepath: str. Relative path to the file.

    Returns:
        bool. True if file hash should be provided to the frontend else False.
    """
    return any(fnmatch.fnmatch(filepath, pattern) for pattern
               in FILEPATHS_PROVIDED_TO_FRONTEND)


def generate_md5_hash(filepath):
    """Returns md5 hash of file.

    Args:
        filepath: str. Absolute path to the file.

    Returns:
        str. Hexadecimal hash of specified file.
    """
    m = hashlib.md5()
    with python_utils.open_file(filepath, 'rb', encoding=None) as f:
        while True:
            buf = f.read(HASH_BLOCK_SIZE)
            if not buf:
                break
            m.update(buf)
    return m.hexdigest()


def get_filepaths_by_extensions(source_dir, file_extensions):
    """Return list of filepaths in a directory with certain extensions,
    excluding filepaths that should not be built.

    Args:
        source_dir: str. Root directory to be walked.
        file_extensions: tuple(str). Tuple of file extensions.

    Returns:
        list(str). List of filepaths with specified extensions.
    """
    filepaths = []
    for root, _, filenames in os.walk(source_dir):
        for filename in filenames:
            filepath = os.path.join(root, filename)
            relative_filepath = os.path.relpath(filepath, source_dir)
            if should_file_be_built(filepath) and any(
                    filename.endswith(p) for p in file_extensions):
                filepaths.append(relative_filepath)
    return filepaths


def get_file_hashes(directory_path):
    """Returns hashes of all files in directory tree, excluding files with
    extensions in FILE_EXTENSIONS_TO_IGNORE or files that should not be built.

    Args:
        directory_path: str. Root directory of the tree.

    Returns:
        dict(str, str). Dictionary with keys specifying file paths and values
            specifying file hashes.
    """
    file_hashes = dict()

    python_utils.PRINT(
        'Computing hashes for files in %s'
        % os.path.join(os.getcwd(), directory_path))

    for root, _, filenames in os.walk(
            os.path.join(os.getcwd(), directory_path)):
        for filename in filenames:
            filepath = os.path.join(root, filename)
            if should_file_be_built(filepath) and not any(
                    filename.endswith(p) for p in FILE_EXTENSIONS_TO_IGNORE):
                complete_filepath = common.convert_to_posixpath(
                    os.path.join(root, filename))
                relative_filepath = common.convert_to_posixpath(os.path.relpath(
                    complete_filepath, directory_path))
                file_hashes[relative_filepath] = generate_md5_hash(
                    complete_filepath)

    return file_hashes


def filter_hashes(file_hashes):
    """Filters hashes that should be provided to the frontend
    and prefixes "/" in front of the keys.

    Args:
        file_hashes: dict(str, str). Dictionary with filepaths as keys and
            hashes of file content as values.

    Returns:
        dict(str, str). Filtered dictionary of only filepaths that should be
            provided to the frontend.
    """
    filtered_hashes = dict()
    for filepath, file_hash in file_hashes.items():
        if is_file_hash_provided_to_frontend(filepath):
            filtered_hashes['/' + filepath] = file_hash
    return filtered_hashes


def save_hashes_to_file(file_hashes):
    """Return JS code that loads hashes needed for frontend into variable.

    Args:
        file_hashes: dict(str, str). Dictionary with filepaths as keys and
            hashes of file content as values.

    Returns:
        str. JS code loading hashes as JSON into variable.
    """
    # Only some of the hashes are needed in the frontend.
    filtered_hashes = filter_hashes(file_hashes)

    ensure_directory_exists(HASHES_JSON_FILEPATH)
    with python_utils.open_file(HASHES_JSON_FILEPATH, 'w+') as hashes_json_file:
        hashes_json_file.write(
            python_utils.UNICODE(
                json.dumps(filtered_hashes, ensure_ascii=False)))
        hashes_json_file.write(u'\n')


def minify_func(source_path, target_path, file_hashes, filename):
    """Call the appropriate functions to handle different types of file
    formats:
        - HTML files: Remove whitespaces, interpolates paths in HTML to include
        hashes in source directory and save edited file at target directory.
        - CSS or JS files: Minify and save at target directory.
        - Other files: Copy the file from source directory to target directory.
    """
    skip_minify = any(
        filename.endswith(p) for p in JS_FILENAME_SUFFIXES_NOT_TO_MINIFY)
    if filename.endswith('.html'):
        python_utils.PRINT('Building %s' % source_path)
        with python_utils.open_file(source_path, 'r+') as source_html_file:
            with python_utils.open_file(
                target_path, 'w+') as minified_html_file:
                process_html(source_html_file, minified_html_file, file_hashes)
    elif ((filename.endswith('.css') or filename.endswith('.js')) and
          not skip_minify):
        python_utils.PRINT('Minifying %s' % source_path)
        _minify(source_path, target_path)
    else:
        python_utils.PRINT('Copying %s' % source_path)
        safe_copy_file(source_path, target_path)


def _execute_tasks(tasks, batch_size=24):
    """Starts all tasks and checks the results.

    Runs no more than 'batch_size' tasks at a time.
    """
    remaining_tasks = collections.deque(tasks)
    currently_running_tasks = []

    while remaining_tasks or currently_running_tasks:
        if currently_running_tasks:
            for task in collections.deque(currently_running_tasks):
                if not task.is_alive():
                    currently_running_tasks.remove(task)
        while remaining_tasks and len(currently_running_tasks) < batch_size:
            task = remaining_tasks.popleft()
            currently_running_tasks.append(task)
            try:
                task.start()
            except RuntimeError:
                raise OSError('threads can only be started once')


def generate_build_tasks_to_build_all_files_in_directory(
        source, target, file_hashes):
    """This function queues up tasks to build all files in a directory,
    excluding files that should not be built.

    Args:
        source: str.  Path relative to /oppia of directory containing source
            files and directories to be built.
        target: str. Path relative to /oppia of directory where the built files
            and directories will be saved to.
        file_hashes: dict(str, str). Dictionary with filepaths as keys and
            hashes of file content as values.

    Returns:
        deque(Thread). A deque that contains all build tasks queued
            to be processed.
    """
    python_utils.PRINT('Processing %s' % os.path.join(os.getcwd(), source))
    python_utils.PRINT('Generating into %s' % os.path.join(os.getcwd(), target))
    build_tasks = collections.deque()

    for root, dirnames, filenames in os.walk(os.path.join(os.getcwd(), source)):
        for directory in dirnames:
            python_utils.PRINT(
                'Building directory %s' % os.path.join(root, directory))
        for filename in filenames:
            source_path = os.path.join(root, filename)
            target_path = source_path.replace(source, target)
            ensure_directory_exists(target_path)
            if should_file_be_built(source_path):
                task = threading.Thread(
                    target=minify_func,
                    args=(source_path, target_path, file_hashes, filename,))
                build_tasks.append(task)
    return build_tasks


def generate_build_tasks_to_build_files_from_filepaths(
        source_path, target_path, filepaths, file_hashes):
    """This function queues up build tasks to build files from a list of
    filepaths, excluding files that should not be built.

    Args:
        source_path: str. Path relative to /oppia directory of directory
            containing files and directories to be copied.
        target_path: str. Path relative to /oppia directory of directory where
            to copy the files and directories.
        filepaths: list(str). List of filepaths to be built.
        file_hashes: dict(str, str). Dictionary with filepaths as keys and
            hashes of file content as values.

    Returns:
        deque(Thread). A deque that contains all build tasks queued
            to be processed.
    """
    build_tasks = collections.deque()
    for filepath in filepaths:
        source_file_path = os.path.join(source_path, filepath)
        target_file_path = os.path.join(target_path, filepath)
        ensure_directory_exists(target_file_path)
        if should_file_be_built(source_file_path):
            task = threading.Thread(
                target=minify_func,
                args=(
                    source_file_path, target_file_path, file_hashes, filepath,))
            build_tasks.append(task)
    return build_tasks


def generate_delete_tasks_to_remove_deleted_files(
        source_dir_hashes, staging_directory):
    """This function walks the staging directory and queues up deletion tasks to
    remove files that are not in the hash dict i.e. remaining files in staging
    directory that have since been deleted from source directory. Files with
    extensions in FILE_EXTENSIONS_TO_IGNORE will be excluded.

    Args:
        source_dir_hashes: dict(str, str). Dictionary with filepaths as keys and
            hashes of file content as values.
        staging_directory: str. Path relative to /oppia directory of directory
            containing files and directories to be walked.

    Returns:
        deque(Thread). A deque that contains all delete tasks
            queued to be processed.
    """
    python_utils.PRINT(
        'Scanning directory %s to remove deleted file' % staging_directory)
    delete_tasks = collections.deque()
    for root, _, filenames in os.walk(
            os.path.join(os.getcwd(), staging_directory)):
        for filename in filenames:
            target_path = os.path.join(root, filename)
            # Ignore files with certain extensions.
            if not any(
                    target_path.endswith(p) for p in FILE_EXTENSIONS_TO_IGNORE):
                relative_path = common.convert_to_posixpath(
                    os.path.relpath(target_path, staging_directory))
                # Remove file found in staging directory but not in source
                # directory, i.e. file not listed in hash dict.
                if relative_path not in source_dir_hashes:
                    python_utils.PRINT(
                        'Unable to find %s in file hashes, deleting file'
                        % target_path)
                    task = threading.Thread(
                        target=safe_delete_file, args=(target_path,))
                    delete_tasks.append(task)
    return delete_tasks


def get_recently_changed_filenames(source_dir_hashes, out_dir):
    """Compare hashes of source files and built files. Return a list of
    filenames that were recently changed. Skips files that are not supposed to
    built or already built.

    Args:
        source_dir_hashes: dict(str, str). Dictionary of hashes of files
            to be built.
        out_dir: str. Path relative to /oppia where built files are located.

    Returns:
        list(str). List of filenames expected to be re-hashed.
    """
    # Hashes are created based on files' contents and are inserted between
    # the filenames and their extensions,
    # e.g base.240933e7564bd72a4dde42ee23260c5f.html
    # If a file gets edited, a different MD5 hash is generated.
    recently_changed_filenames = []
    # Currently, Python files and HTML files are always re-built.
    FILE_EXTENSIONS_NOT_TO_TRACK = ('.html', '.py',)
    for filename, md5_hash in source_dir_hashes.items():
        # Skip files that are already built or should not be built.
        if should_file_be_built(filename) and not any(
                filename.endswith(p) for p in FILE_EXTENSIONS_NOT_TO_TRACK):
            final_filepath = _insert_hash(
                os.path.join(out_dir, filename), md5_hash)
            if not os.path.isfile(final_filepath):
                # Filename with provided hash cannot be found, this file has
                # been recently changed or created since last build.
                recently_changed_filenames.append(filename)
    if recently_changed_filenames:
        python_utils.PRINT(
            'The following files will be rebuilt due to recent changes: %s'
            % recently_changed_filenames)
    return recently_changed_filenames


def generate_build_tasks_to_build_directory(dirnames_dict, file_hashes):
    """This function queues up build tasks to build all files in source
    directory if there is no existing staging directory. Otherwise, selectively
    queue up build tasks to build recently changed files.

    Args:
        dirnames_dict: dict(str, str). This dict should contain three keys,
            with corresponding values as follows:
            - 'dev_dir': the directory that contains source files to be built.
            - 'compiled_js_dir': the directory that contains compiled js files
                to be built.
            - 'staging_dir': the directory that contains minified files waiting
                for final copy process.
            - 'out_dir': the final directory that contains built files with hash
                inserted into filenames.
        file_hashes: dict(str, str). Dictionary with filepaths as keys and
            hashes of file content as values.

    Returns:
        deque(Thread). A deque that contains all build tasks queued
            to be processed.
    """
    source_dir = dirnames_dict['dev_dir']
    compiled_js_dir = dirnames_dict['compiled_js_dir']
    staging_dir = dirnames_dict['staging_dir']
    out_dir = dirnames_dict['out_dir']
    build_tasks = collections.deque()
    if not os.path.isdir(staging_dir):
        # If there is no staging dir, perform build process on all files.
        python_utils.PRINT('Creating new %s folder' % staging_dir)
        ensure_directory_exists(staging_dir)
        build_tasks += generate_build_tasks_to_build_all_files_in_directory(
            source_dir, staging_dir, file_hashes)
        build_tasks += generate_build_tasks_to_build_all_files_in_directory(
            compiled_js_dir, staging_dir, file_hashes)
    else:
        # If staging dir exists, rebuild all HTML and Python files.
        file_extensions_to_always_rebuild = ('.html', '.py',)
        python_utils.PRINT(
            'Staging dir exists, re-building all %s files'
            % ', '.join(file_extensions_to_always_rebuild))

        filenames_to_always_rebuild = get_filepaths_by_extensions(
            source_dir, file_extensions_to_always_rebuild)
        build_tasks += generate_build_tasks_to_build_files_from_filepaths(
            source_dir, staging_dir, filenames_to_always_rebuild, file_hashes)

        dev_dir_hashes = get_file_hashes(source_dir)

        compiled_js_dir_hashes = get_file_hashes(compiled_js_dir)

        source_hashes = {}
        source_hashes.update(dev_dir_hashes)
        source_hashes.update(compiled_js_dir_hashes)

        # Clean up files in staging directory that cannot be found in file
        # hashes dictionary.
        _execute_tasks(generate_delete_tasks_to_remove_deleted_files(
            source_hashes, staging_dir))

        python_utils.PRINT(
            'Getting files that have changed between %s and %s'
            % (source_dir, out_dir))
        recently_changed_filenames = get_recently_changed_filenames(
            dev_dir_hashes, out_dir)
        if recently_changed_filenames:
            python_utils.PRINT(
                'Re-building recently changed files at %s' % source_dir)
            build_tasks += generate_build_tasks_to_build_files_from_filepaths(
                source_dir, staging_dir, recently_changed_filenames,
                file_hashes)
        else:
            python_utils.PRINT(
                'No changes detected. Using previously built files.')

        python_utils.PRINT(
            'Getting files that have changed between %s and %s'
            % (compiled_js_dir, out_dir))
        recently_changed_filenames = get_recently_changed_filenames(
            compiled_js_dir_hashes, out_dir)
        if recently_changed_filenames:
            python_utils.PRINT(
                'Re-building recently changed files at %s' % source_dir)
            build_tasks += generate_build_tasks_to_build_files_from_filepaths(
                compiled_js_dir, staging_dir, recently_changed_filenames,
                file_hashes)
        else:
            python_utils.PRINT(
                'No changes detected. Using previously built files.')

    return build_tasks


def _verify_filepath_hash(relative_filepath, file_hashes):
    """Ensure that hashes in filepaths match with the hash entries in hash
    dict.

    Args:
        relative_filepath: str. Filepath that is relative from /build.
        file_hashes: dict(str, str). Dictionary with filepaths as keys and
            hashes of file content as values.

    Raises:
        ValueError: The hash dict is empty.
        ValueError: Filepath has less than 2 partitions after splitting by '.'
            delimiter.
        ValueError: The filename does not contain hash.
        KeyError: The filename's hash cannot be found in the hash dict.
    """
    # Final filepath example:
    # head/pages/base.240933e7564bd72a4dde42ee23260c5f.html.
    if not file_hashes:
        raise ValueError('Hash dict is empty')

    filename_partitions = relative_filepath.split('.')
    if len(filename_partitions) < 2:
        raise ValueError('Filepath has less than 2 partitions after splitting')

    hash_string_from_filename = filename_partitions[-2]
    # Ensure hash string obtained from filename follows MD5 hash format.
    if not re.search(r'([a-fA-F\d]{32})', relative_filepath):
        if relative_filepath not in file_hashes:
            return
        raise ValueError(
            '%s is expected to contain MD5 hash' % relative_filepath)
    if hash_string_from_filename not in file_hashes.values():
        raise KeyError(
            'Hash from file named %s does not match hash dict values' %
            relative_filepath)


def _verify_hashes(output_dirnames, file_hashes):
    """Verify a few metrics after build process finishes:
        1) The hashes in filenames belongs to the hash dict.
        2) hashes.json, third_party.min.css and third_party.min.js are built and
        hashes are inserted.

    Args:
        output_dirnames: list(str). List of directory paths that contain
            built files.
        file_hashes: dict(str, str). Dictionary with filepaths as keys and
            hashes of file content as values.
    """

    # Make sure that hashed file name matches with current hash dict.
    for built_dir in output_dirnames:
        for root, _, filenames in os.walk(built_dir):
            for filename in filenames:
                parent_dir = os.path.basename(root)
                converted_filepath = os.path.join(
                    THIRD_PARTY_GENERATED_DEV_DIR, parent_dir, filename)
                if hash_should_be_inserted(converted_filepath):
                    # Obtain the same filepath format as the hash dict's key.
                    relative_filepath = os.path.relpath(
                        os.path.join(root, filename), built_dir)
                    _verify_filepath_hash(relative_filepath, file_hashes)

    hash_final_filename = _insert_hash(
        HASHES_JSON_FILENAME, file_hashes[HASHES_JSON_FILENAME])

    third_party_js_final_filename = _insert_hash(
        MINIFIED_THIRD_PARTY_JS_RELATIVE_FILEPATH,
        file_hashes[common.convert_to_posixpath(
            MINIFIED_THIRD_PARTY_JS_RELATIVE_FILEPATH)])

    third_party_css_final_filename = _insert_hash(
        MINIFIED_THIRD_PARTY_CSS_RELATIVE_FILEPATH,
        file_hashes[common.convert_to_posixpath(
            MINIFIED_THIRD_PARTY_CSS_RELATIVE_FILEPATH)])

    _ensure_files_exist([
        os.path.join(ASSETS_OUT_DIR, hash_final_filename),
        os.path.join(
            THIRD_PARTY_GENERATED_OUT_DIR, third_party_js_final_filename),
        os.path.join(
            THIRD_PARTY_GENERATED_OUT_DIR, third_party_css_final_filename)])


def generate_hashes():
    """Generates hashes for files."""

    # The keys for hashes are filepaths relative to the subfolders of the future
    # /build folder. This is so that the replacing inside the HTML files works
    # correctly.
    hashes = dict()

    # Create hashes for all directories and files.
    HASH_DIRS = [
        ASSETS_DEV_DIR, EXTENSIONS_DIRNAMES_TO_DIRPATHS['dev_dir'],
        EXTENSIONS_DIRNAMES_TO_DIRPATHS['compiled_js_dir'],
        TEMPLATES_CORE_DIRNAMES_TO_DIRPATHS['dev_dir'],
        TEMPLATES_CORE_DIRNAMES_TO_DIRPATHS['compiled_js_dir'],
        THIRD_PARTY_GENERATED_DEV_DIR]
    for HASH_DIR in HASH_DIRS:
        hashes.update(get_file_hashes(HASH_DIR))

    # Save hashes as JSON and write the JSON into JS file
    # to make the hashes available to the frontend.
    save_hashes_to_file(hashes)

    # Update hash dict with newly created hashes.json.
    hashes.update(
        {HASHES_JSON_FILENAME: generate_md5_hash(HASHES_JSON_FILEPATH)})
    # Make sure /assets/hashes.json is available to the frontend.
    _ensure_files_exist([HASHES_JSON_FILEPATH])
    return hashes


def generate_build_directory(hashes):
    """Generates hashes for files. Minifies files and interpolates paths
    in HTMLs to include hashes. Renames the files to include hashes and copies
    them into build directory.
    """
    python_utils.PRINT('Building Oppia in production mode...')

    build_tasks = collections.deque()
    copy_tasks = collections.deque()

    # Build files in /extensions and copy them into staging directory.
    build_tasks += generate_build_tasks_to_build_directory(
        EXTENSIONS_DIRNAMES_TO_DIRPATHS, hashes)
    # Minify all template files and copy them into staging directory.
    build_tasks += generate_build_tasks_to_build_directory(
        TEMPLATES_CORE_DIRNAMES_TO_DIRPATHS, hashes)
    _execute_tasks(build_tasks)

    # Copy all files from staging directory to production directory.
    COPY_INPUT_DIRS = [
        ASSETS_DEV_DIR, EXTENSIONS_DIRNAMES_TO_DIRPATHS['staging_dir'],
        TEMPLATES_CORE_DIRNAMES_TO_DIRPATHS['staging_dir'],
        THIRD_PARTY_GENERATED_DEV_DIR,
        WEBPACK_DIRNAMES_TO_DIRPATHS['staging_dir']]
    COPY_OUTPUT_DIRS = [
        ASSETS_OUT_DIR, EXTENSIONS_DIRNAMES_TO_DIRPATHS['out_dir'],
        TEMPLATES_CORE_DIRNAMES_TO_DIRPATHS['out_dir'],
        THIRD_PARTY_GENERATED_OUT_DIR, WEBPACK_DIRNAMES_TO_DIRPATHS['out_dir']]
    assert len(COPY_INPUT_DIRS) == len(COPY_OUTPUT_DIRS)
    for i in python_utils.RANGE(len(COPY_INPUT_DIRS)):
        safe_delete_directory_tree(COPY_OUTPUT_DIRS[i])
        copy_tasks += generate_copy_tasks_to_copy_from_source_to_target(
            COPY_INPUT_DIRS[i], COPY_OUTPUT_DIRS[i], hashes)
    _execute_tasks(copy_tasks)

    _verify_hashes(COPY_OUTPUT_DIRS, hashes)

    SOURCE_DIRS_FOR_ASSETS = [ASSETS_DEV_DIR, THIRD_PARTY_GENERATED_DEV_DIR]
    OUTPUT_DIRS_FOR_ASSETS = [ASSETS_OUT_DIR, THIRD_PARTY_GENERATED_OUT_DIR]
    _compare_file_count(SOURCE_DIRS_FOR_ASSETS, OUTPUT_DIRS_FOR_ASSETS)

    SOURCE_DIRS_FOR_THIRD_PARTY = [THIRD_PARTY_GENERATED_DEV_DIR]
    OUTPUT_DIRS_FOR_THIRD_PARTY = [THIRD_PARTY_GENERATED_OUT_DIR]
    _compare_file_count(
        SOURCE_DIRS_FOR_THIRD_PARTY, OUTPUT_DIRS_FOR_THIRD_PARTY)

    SOURCE_DIRS_FOR_WEBPACK = [WEBPACK_DIRNAMES_TO_DIRPATHS['staging_dir']]
    OUTPUT_DIRS_FOR_WEBPACK = [WEBPACK_DIRNAMES_TO_DIRPATHS['out_dir']]
    _compare_file_count(
        SOURCE_DIRS_FOR_WEBPACK, OUTPUT_DIRS_FOR_WEBPACK)

    SOURCE_DIRS_FOR_EXTENSIONS = [
        EXTENSIONS_DIRNAMES_TO_DIRPATHS['dev_dir'],
        EXTENSIONS_DIRNAMES_TO_DIRPATHS['compiled_js_dir']]
    OUTPUT_DIRS_FOR_EXTENSIONS = [EXTENSIONS_DIRNAMES_TO_DIRPATHS['out_dir']]
    _compare_file_count(SOURCE_DIRS_FOR_EXTENSIONS, OUTPUT_DIRS_FOR_EXTENSIONS)

    SOURCE_DIRS_FOR_TEMPLATES = [
        TEMPLATES_CORE_DIRNAMES_TO_DIRPATHS['dev_dir'],
        TEMPLATES_CORE_DIRNAMES_TO_DIRPATHS['compiled_js_dir']]
    OUTPUT_DIRS_FOR_TEMPLATES = [
        TEMPLATES_CORE_DIRNAMES_TO_DIRPATHS['out_dir']]
    _compare_file_count(SOURCE_DIRS_FOR_TEMPLATES, OUTPUT_DIRS_FOR_TEMPLATES)

    python_utils.PRINT('Build completed.')


def compile_typescript_files(project_dir):
    """Compiles typescript files to produce javascript files in
    local_compiled_js folder.

    Args:
        project_dir: str. The project directory which contains the ts files
            to be compiled.
    """
    require_compiled_js_dir_to_be_valid()
    safe_delete_directory_tree(COMPILED_JS_DIR)
    python_utils.PRINT('Compiling ts files...')
    cmd = [
        common.NODE_BIN_PATH, TSC_BIN_FILE, '--project',
        project_dir]
    subprocess.check_call(cmd)


def compile_typescript_files_continuously(project_dir):
    """Compiles typescript files continuously i.e enable a watcher which
    monitors any changes in js files and recompiles them to ts files.

    Args:
        project_dir: str. The project directory which contains the ts files
            to be compiled.
    """
    require_compiled_js_dir_to_be_valid()
    safe_delete_directory_tree(COMPILED_JS_DIR)
    python_utils.PRINT('Compiling ts files in watch mode...')
    cmd = [
        common.NODE_BIN_PATH, './node_modules/typescript/bin/tsc', '--project',
        project_dir, '--watch']

    with python_utils.open_file('tsc_output_log.txt', 'w') as out:
        subprocess.Popen(cmd, stdout=out)

    while True:
        with python_utils.open_file(TSC_OUTPUT_LOG_FILEPATH, 'r') as f:
            lines = f.readlines()
            if len(lines):
                # We are checking only the last line here since whenever
                # typescript is done with initial compilation with or
                # without errors, the last line will always read
                # 'Found x errors. Watching for file changes'.
                last_output = lines[len(lines) - 1]
                if 'Watching for file changes' in last_output:
                    return


def main(args=None):
    """The main method of this script."""
    options = _PARSER.parse_args(args=args)
    # Regenerate /third_party/generated from scratch.
    safe_delete_directory_tree(THIRD_PARTY_GENERATED_DEV_DIR)
    build_third_party_libs(THIRD_PARTY_GENERATED_DEV_DIR)

    if not options.enable_watcher:
        compile_typescript_files('.')
    else:
        compile_typescript_files_continuously('.')

    # If minify_third_party_libs_only is set to True, skips the rest of the
    # build process once third party libs are minified.
    if options.minify_third_party_libs_only and not options.prod_mode:
        raise Exception(
            'minify_third_party_libs_only should not be set in non-prod mode.')
    if options.prod_mode:
        minify_third_party_libs(THIRD_PARTY_GENERATED_DEV_DIR)
        if not options.minify_third_party_libs_only:
            hashes = generate_hashes()
            build_using_webpack()
            generate_app_yaml()
            generate_build_directory(hashes)

    save_hashes_to_file(dict())


# The 'no coverage' pragma is used as this line is un-testable. This is because
# it will only be called when build.py is used as a script.
if __name__ == '__main__':  # pragma: no cover
    main()<|MERGE_RESOLUTION|>--- conflicted
+++ resolved
@@ -99,20 +99,11 @@
 GENERAL_FILENAMES_TO_IGNORE = ('.pyc', '.stylelintrc', '.DS_Store')
 
 JS_FILEPATHS_NOT_TO_BUILD = (
-<<<<<<< HEAD
-    os.path.join(
-        'extensions', 'interactions', 'LogicProof', 'static', 'js',
-        'generatedDefaultData.js'),
-    os.path.join(
-        'extensions', 'interactions', 'LogicProof', 'static', 'js',
-        'generatedParser.js'),
     os.path.join(
         'core', 'templates', 'dev', 'head', 'expressions',
-        'expression-parser.service.js'))
-=======
-    'core/templates/dev/head/expressions/expression-parser.service.js',
-    'extensions/ckeditor_plugins/pre/plugin.js')
->>>>>>> 864ab31d
+        'expression-parser.service.js'),
+    os.path.join('extensions', 'ckeditor_plugins', 'pre', 'plugin.js')
+)
 
 # These filepaths shouldn't be renamed (i.e. the filepath shouldn't contain
 # hash).
