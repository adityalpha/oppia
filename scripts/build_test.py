# coding: utf-8
#
# Copyright 2014 The Oppia Authors. All Rights Reserved.
#
# Licensed under the Apache License, Version 2.0 (the "License");
# you may not use this file except in compliance with the License.
# You may obtain a copy of the License at
#
#      http://www.apache.org/licenses/LICENSE-2.0
#
# Unless required by applicable law or agreed to in writing, software
# distributed under the License is distributed on an "AS-IS" BASIS,
# WITHOUT WARRANTIES OR CONDITIONS OF ANY KIND, either express or implied.
# See the License for the specific language governing permissions and
# limitations under the License.

"""Unit tests for scripts/build.py."""
from __future__ import absolute_import  # pylint: disable=import-only-modules
from __future__ import unicode_literals  # pylint: disable=import-only-modules

# pylint: disable=invalid-name
import collections
import json
import os
import random
import re
import subprocess
import tempfile
import threading

from core.tests import test_utils
import python_utils

from . import build
from . import common

TEST_DIR = os.path.join('core', 'tests', 'build', '')
TEST_SOURCE_DIR = os.path.join('core', 'tests', 'build_sources')

MOCK_ASSETS_DEV_DIR = os.path.join(TEST_SOURCE_DIR, 'assets', '')
MOCK_ASSETS_OUT_DIR = os.path.join(TEST_DIR, 'static', 'assets', '')

MOCK_EXTENSIONS_DEV_DIR = os.path.join(TEST_SOURCE_DIR, 'extensions', '')
MOCK_EXTENSIONS_COMPILED_JS_DIR = os.path.join(
    TEST_SOURCE_DIR, 'local_compiled_js', 'extensions', '')

MOCK_TEMPLATES_DEV_DIR = os.path.join(TEST_SOURCE_DIR, 'templates', '')
MOCK_TEMPLATES_COMPILED_JS_DIR = os.path.join(
    TEST_SOURCE_DIR, 'local_compiled_js', 'templates', '')

MOCK_COMPILED_JS_DIR = os.path.join(TEST_SOURCE_DIR, 'compiled_js_dir', '')

MOCK_TSC_OUTPUT_LOG_FILEPATH = os.path.join(
    TEST_SOURCE_DIR, 'mock_tsc_output_log.txt')

INVALID_INPUT_FILEPATH = os.path.join(
    TEST_DIR, 'invalid', 'path', 'to', 'input.js')
INVALID_OUTPUT_FILEPATH = os.path.join(
    TEST_DIR, 'invalid', 'path', 'to', 'output.js')

EMPTY_DIR = os.path.join(TEST_DIR, 'empty', '')

# Override Pylint's protected access rule due to multiple private functions in
# the file.
# pylint: disable=protected-access


class BuildTests(test_utils.GenericTestBase):
    """Test the build methods."""
    def tearDown(self):
        super(BuildTests, self).tearDown()
        build.safe_delete_directory_tree(TEST_DIR)
        build.safe_delete_directory_tree(EMPTY_DIR)

    def test_minify(self):
        """Tests _minify with an invalid filepath."""
        with self.assertRaises(subprocess.CalledProcessError) as called_process:
            build._minify(INVALID_INPUT_FILEPATH, INVALID_OUTPUT_FILEPATH)
        # `returncode` is the exit status of the child process.
        self.assertEqual(called_process.exception.returncode, 1)

    def test_minify_and_create_sourcemap(self):
        """Tests _minify_and_create_sourcemap with an invalid filepath."""
        with self.assertRaises(subprocess.CalledProcessError) as called_process:
            build._minify_and_create_sourcemap(
                INVALID_INPUT_FILEPATH, INVALID_OUTPUT_FILEPATH)
        # `returncode` is the exit status of the child process.
        self.assertEqual(called_process.exception.returncode, 1)

    def test_ensure_files_exist(self):
        """Test _ensure_files_exist raises exception with a non-existent
        filepath.
        """
        non_existent_filepaths = [INVALID_INPUT_FILEPATH]
        # Escape the special characters, like '\', in the file paths.
        # The '\' character is usually seem in Windows style path.
        # https://docs.python.org/2/library/os.html#os.sep
        # https://docs.python.org/2/library/re.html#regular-expression-syntax
        error_message = ('File %s does not exist.') % re.escape(
            non_existent_filepaths[0])
        # Exception will be raised at first file determined to be non-existent.
        error_message = ('File %s does not exist.') % non_existent_filepaths[0]
        error_message = re.escape(error_message)
        with self.assertRaisesRegexp(
            OSError, error_message):
            build._ensure_files_exist(non_existent_filepaths)

    def test_join_files(self):
        """Determine third_party.js contains the content of the first 10 JS
        files in /third_party/static.
        """
        # Prepare a file_stream object from python_utils.string_io().
        third_party_js_stream = python_utils.string_io()
        # Get all filepaths from manifest.json.
        dependency_filepaths = build.get_dependencies_filepaths()
        # Join and write all JS files in /third_party/static to file_stream.
        build._join_files(dependency_filepaths['js'], third_party_js_stream)
        counter = 0
        # Only checking first 10 files.
        JS_FILE_COUNT = 10
        for js_filepath in dependency_filepaths['js']:
            if counter == JS_FILE_COUNT:
                break
            with python_utils.open_file(js_filepath, 'r') as js_file:
                # Assert that each line is copied over to file_stream object.
                for line in js_file:
                    self.assertIn(line, third_party_js_stream.getvalue())
            counter += 1

    def test_generate_copy_tasks_for_fonts(self):
        """Test _generate_copy_tasks_for_fonts ensures that the number of copy
        tasks matches the number of font files.
        """
        copy_tasks = collections.deque()
        # Get all filepaths from manifest.json.
        dependency_filepaths = build.get_dependencies_filepaths()
        # Setup a sandbox folder for copying fonts.
        test_target = os.path.join('target', 'fonts', '')

        self.assertEqual(len(copy_tasks), 0)
        copy_tasks += build._generate_copy_tasks_for_fonts(
            dependency_filepaths['fonts'], test_target)
        # Asserting the same number of copy tasks and number of font files.
        self.assertEqual(len(copy_tasks), len(dependency_filepaths['fonts']))

    def test_insert_hash(self):
        """Test _insert_hash returns correct filenames with provided hashes."""
        self.assertEqual(
            build._insert_hash('file.js', '123456'), 'file.123456.js')
        self.assertEqual(
            build._insert_hash(
                'path/to/file.js', '654321'), 'path/to/file.654321.js')
        self.assertEqual(
            build._insert_hash('file.min.js', 'abcdef'), 'file.min.abcdef.js')
        self.assertEqual(
            build._insert_hash(
                'path/to/file.min.js', 'fedcba'), 'path/to/file.min.fedcba.js')

    def test_get_file_count(self):
        """Test get_file_count returns the correct number of files, excluding
        file with extensions in FILE_EXTENSIONS_TO_IGNORE and files that should
        not be built.
        """
        all_inclusive_file_count = 0
        for _, _, files in os.walk(MOCK_EXTENSIONS_DEV_DIR):
            all_inclusive_file_count += len(files)
        ignored_file_count = 0
        for _, _, files in os.walk(MOCK_EXTENSIONS_DEV_DIR):
            for filename in files:
                if not build.should_file_be_built(filename) or any(
                        filename.endswith(p)
                        for p in build.FILE_EXTENSIONS_TO_IGNORE):
                    ignored_file_count += 1
        self.assertEqual(
            all_inclusive_file_count - ignored_file_count,
            build.get_file_count(MOCK_EXTENSIONS_DEV_DIR))

    def test_compare_file_count(self):
        """Test _compare_file_count raises exception when there is a
        mismatched file count between 2 dirs list.
        """

        # Test when both lists contain single directory.
        build.ensure_directory_exists(EMPTY_DIR)
        source_dir_file_count = build.get_file_count(EMPTY_DIR)
        assert source_dir_file_count == 0
        target_dir_file_count = build.get_file_count(MOCK_ASSETS_DEV_DIR)
        # Ensure that ASSETS_DEV_DIR has at least 1 file.
        assert target_dir_file_count > 0
        with self.assertRaisesRegexp(
            ValueError, (
                '%s files in first dir list != %s files in second dir list') %
            (source_dir_file_count, target_dir_file_count)):
            build._compare_file_count([EMPTY_DIR], [MOCK_ASSETS_DEV_DIR])

        # Test when one of the lists contain multiple directories.
        MOCK_EXTENSIONS_DIR_LIST = [
            MOCK_EXTENSIONS_DEV_DIR, MOCK_EXTENSIONS_COMPILED_JS_DIR]
        target_dir_file_count = build.get_file_count(
            MOCK_EXTENSIONS_DEV_DIR) + build.get_file_count(
                MOCK_EXTENSIONS_COMPILED_JS_DIR)

        # Ensure that MOCK_EXTENSIONS_DIR has at least 1 file.
        assert target_dir_file_count > 0
        with self.assertRaisesRegexp(
            ValueError, (
                '%s files in first dir list != %s files in second dir list') %
            (source_dir_file_count, target_dir_file_count)):
            build._compare_file_count([EMPTY_DIR], MOCK_EXTENSIONS_DIR_LIST)

        # Reset EMPTY_DIRECTORY to clean state.
        build.safe_delete_directory_tree(EMPTY_DIR)


    def test_verify_filepath_hash(self):
        """Test _verify_filepath_hash raises exception:
            1) When there is an empty hash dict.
            2) When a filename is expected to contain hash but does not.
            3) When there is a hash in filename that cannot be found in
                hash dict.
        """
        # Final filepath example: base.240933e7564bd72a4dde42ee23260c5f.html.
        file_hashes = dict()
        base_filename = 'base.html'
        with self.assertRaisesRegexp(ValueError, 'Hash dict is empty'):
            build._verify_filepath_hash(base_filename, file_hashes)

        # Generate a random hash dict for base.html.
        file_hashes = {base_filename: random.getrandbits(128)}
        with self.assertRaisesRegexp(
            ValueError, '%s is expected to contain MD5 hash' % base_filename):
            build._verify_filepath_hash(base_filename, file_hashes)

        base_without_hash_filename = 'base_without_hash.html'
        self.assertIsNone(build._verify_filepath_hash(
            base_without_hash_filename, file_hashes))

        bad_filepath = 'README'
        with self.assertRaisesRegexp(
            ValueError, 'Filepath has less than 2 partitions after splitting'):
            build._verify_filepath_hash(bad_filepath, file_hashes)

        hashed_base_filename = build._insert_hash(
            base_filename, random.getrandbits(128))
        with self.assertRaisesRegexp(
            KeyError,
            'Hash from file named %s does not match hash dict values' %
            hashed_base_filename):
            build._verify_filepath_hash(hashed_base_filename, file_hashes)

    def test_process_html(self):
        """Test process_html removes whitespaces and adds hash to filepaths."""
        BASE_HTML_SOURCE_PATH = os.path.join(
            MOCK_TEMPLATES_DEV_DIR, 'base.html')
        BASE_JS_RELATIVE_PATH = os.path.join('pages', 'Base.js')
<<<<<<< HEAD
        BASE_JS_FILE_URL = (
            common.convert_to_posixpath(
                BASE_JS_RELATIVE_PATH))
=======
        BASE_JS_FILE_URL = 'pages/Base.js'
>>>>>>> 6b5647d1
        BASE_JS_SOURCE_PATH = os.path.join(
            MOCK_TEMPLATES_COMPILED_JS_DIR, BASE_JS_RELATIVE_PATH)

        build._ensure_files_exist([BASE_HTML_SOURCE_PATH, BASE_JS_SOURCE_PATH])
        # Prepare a file_stream object from python_utils.string_io().
        minified_html_file_stream = python_utils.string_io()
        # Obtain actual file hashes of /templates to add hash to all filepaths
        # within the HTML file. The end result will look like:
        # E.g <script ... App.js></script>
        # --> <script ... App.[hash].js></script>.
        # Only need to hash Base.js.
        with self.swap(build, 'FILE_EXTENSIONS_TO_IGNORE', ('.html',)):
            file_hashes = build.get_file_hashes(MOCK_TEMPLATES_DEV_DIR)
            file_hashes.update(
                build.get_file_hashes(MOCK_TEMPLATES_COMPILED_JS_DIR))

        # Assert that base.html has white spaces and has original filepaths.
        with python_utils.open_file(
            BASE_HTML_SOURCE_PATH, 'r') as source_base_file:
            source_base_file_content = source_base_file.read()
            self.assertRegexpMatches(
                source_base_file_content, r'\s{2,}',
                msg='No white spaces detected in %s unexpectedly'
                % BASE_HTML_SOURCE_PATH)
            # Look for templates/pages/Base.js in source_base_file_content.
            self.assertIn(
                BASE_JS_FILE_URL, source_base_file_content)

        # Build base.html file.
        with python_utils.open_file(
            BASE_HTML_SOURCE_PATH, 'r') as source_base_file:
            build.process_html(
                source_base_file, minified_html_file_stream, file_hashes)

        minified_html_file_content = minified_html_file_stream.getvalue()
        self.assertNotRegexpMatches(
            minified_html_file_content, r'\s{2,}',
            msg='All white spaces must be removed from %s' %
            BASE_HTML_SOURCE_PATH)
        # Assert that hashes are inserted into filenames in base.html.
        # Final filepath in base.html example:
        # /build/templates/head/pages/Base.081ce90f17ecdf07701d83cb860985c2.js.
        final_filename = build._insert_hash(
            BASE_JS_FILE_URL, file_hashes[BASE_JS_RELATIVE_PATH])
        # Look for templates/pages/Base.081ce90f17ecdf07701d83cb860985c2.js in
        # minified_html_file_content.
        self.assertIn(final_filename, minified_html_file_content)

    def test_should_file_be_built(self):
        """Test should_file_be_built returns the correct boolean value for
        filepath that should be built.
        """
        service_js_filepath = os.path.join(
            'local_compiled_js', 'core', 'pages', 'AudioService.js')
        service_ts_filepath = os.path.join('core', 'pages', 'AudioService.ts')
        spec_js_filepath = os.path.join('core', 'pages', 'AudioServiceSpec.js')
        protractor_filepath = os.path.join('extensions', 'protractor.js')

        python_controller_filepath = os.path.join('base.py')
        pyc_test_filepath = os.path.join(
            'core', 'controllers', 'base.pyc')
        python_test_filepath = os.path.join(
            'core', 'tests', 'base_test.py')

        self.assertFalse(build.should_file_be_built(spec_js_filepath))
        self.assertFalse(build.should_file_be_built(protractor_filepath))
        self.assertTrue(build.should_file_be_built(service_js_filepath))

        self.assertFalse(build.should_file_be_built(service_ts_filepath))

        self.assertFalse(build.should_file_be_built(python_test_filepath))
        self.assertFalse(build.should_file_be_built(pyc_test_filepath))
        self.assertTrue(build.should_file_be_built(python_controller_filepath))

        # Swapping out constants to check if the reverse is true.
        # ALL JS files that ends with ...Service.js should not be built.
        with self.swap(
            build, 'JS_FILENAME_SUFFIXES_TO_IGNORE', ('Service.js',)):
            self.assertFalse(build.should_file_be_built(service_js_filepath))
            self.assertTrue(build.should_file_be_built(spec_js_filepath))

    def test_hash_should_be_inserted(self):
        """Test hash_should_be_inserted returns the correct boolean value
        for filepath that should be hashed.
        """
        with self.swap(
            build, 'FILEPATHS_NOT_TO_RENAME', (
                '*.py', 'path/to/fonts/*', 'path/to/third_party.min.js.map',
                'path/to/third_party.min.css.map')):
            self.assertFalse(build.hash_should_be_inserted(
                'path/to/fonts/fontawesome-webfont.svg'))
            self.assertFalse(build.hash_should_be_inserted(
                'path/to/third_party.min.css.map'))
            self.assertFalse(build.hash_should_be_inserted(
                'path/to/third_party.min.js.map'))
            self.assertTrue(build.hash_should_be_inserted(
                'path/to/wrongFonts/fonta.eot'))
            self.assertTrue(build.hash_should_be_inserted(
                'rich_text_components/Video/protractor.js'))
            self.assertFalse(build.hash_should_be_inserted(
                'main.py'))
            self.assertFalse(build.hash_should_be_inserted(
                'extensions/domain.py'))

    def test_generate_copy_tasks_to_copy_from_source_to_target(self):
        """Test generate_copy_tasks_to_copy_from_source_to_target queues up
        the same number of copy tasks as the number of files in the directory.
        """
        assets_hashes = build.get_file_hashes(MOCK_ASSETS_DEV_DIR)
        total_file_count = build.get_file_count(MOCK_ASSETS_DEV_DIR)
        copy_tasks = collections.deque()

        self.assertEqual(len(copy_tasks), 0)
        copy_tasks += build.generate_copy_tasks_to_copy_from_source_to_target(
            MOCK_ASSETS_DEV_DIR, MOCK_ASSETS_OUT_DIR, assets_hashes)
        self.assertEqual(len(copy_tasks), total_file_count)

    def test_is_file_hash_provided_to_frontend(self):
        """Test is_file_hash_provided_to_frontend returns the correct boolean
        value for filepath that should be provided to frontend.
        """
        with self.swap(
            build, 'FILEPATHS_PROVIDED_TO_FRONTEND',
            ('path/to/file.js', 'path/to/file.html', 'file.js')):
            self.assertTrue(
                build.is_file_hash_provided_to_frontend('path/to/file.js'))
            self.assertTrue(
                build.is_file_hash_provided_to_frontend('path/to/file.html'))
            self.assertTrue(build.is_file_hash_provided_to_frontend('file.js'))
        with self.swap(
            build, 'FILEPATHS_PROVIDED_TO_FRONTEND',
            ('path/to/*', '*.js', '*_end.html')):
            self.assertTrue(
                build.is_file_hash_provided_to_frontend('path/to/file.js'))
            self.assertTrue(
                build.is_file_hash_provided_to_frontend('path/to/file.html'))
            self.assertTrue(build.is_file_hash_provided_to_frontend('file.js'))
            self.assertFalse(
                build.is_file_hash_provided_to_frontend('path/file.css'))
            self.assertTrue(
                build.is_file_hash_provided_to_frontend('good_end.html'))
            self.assertFalse(
                build.is_file_hash_provided_to_frontend('bad_end.css'))

    def test_get_filepaths_by_extensions(self):
        """Test get_filepaths_by_extensions only returns filepaths in
        directory with given extensions.
        """
        filepaths = []
        build.ensure_directory_exists(MOCK_ASSETS_DEV_DIR)
        extensions = ('.json', '.svg',)

        self.assertEqual(len(filepaths), 0)
        filepaths = build.get_filepaths_by_extensions(
            MOCK_ASSETS_DEV_DIR, extensions)
        for filepath in filepaths:
            self.assertTrue(any(filepath.endswith(p) for p in extensions))
        file_count = 0
        for _, _, filenames in os.walk(MOCK_ASSETS_DEV_DIR):
            for filename in filenames:
                if any(filename.endswith(p) for p in extensions):
                    file_count += 1
        self.assertEqual(len(filepaths), file_count)

        filepaths = []
        extensions = ('.pdf', '.viminfo', '.idea',)

        self.assertEqual(len(filepaths), 0)
        filepaths = build.get_filepaths_by_extensions(
            MOCK_ASSETS_DEV_DIR, extensions)
        self.assertEqual(len(filepaths), 0)

    def test_get_file_hashes(self):
        """Test get_file_hashes gets hashes of all files in directory,
        excluding file with extensions in FILE_EXTENSIONS_TO_IGNORE.
        """
        # Prevent getting hashes of HTML files.
        with self.swap(build, 'FILE_EXTENSIONS_TO_IGNORE', ('.html',)):
            file_hashes = dict()
            self.assertEqual(len(file_hashes), 0)
            file_hashes = build.get_file_hashes(MOCK_EXTENSIONS_DEV_DIR)
            self.assertGreater(len(file_hashes), 0)
            # Assert that each hash's filepath exists and does not include files
            # with extensions in FILE_EXTENSIONS_TO_IGNORE.
            for filepath in file_hashes:
                abs_filepath = os.path.join(MOCK_EXTENSIONS_DEV_DIR, filepath)
                self.assertTrue(os.path.isfile(abs_filepath))
                self.assertFalse(filepath.endswith('.html'))

    def test_filter_hashes(self):
        """Test filter_hashes filters the provided hash correctly."""
        # Set constant to provide everything to frontend.
        with self.swap(build, 'FILEPATHS_PROVIDED_TO_FRONTEND', ('*',)):
            hashes = {'path/to/file.js': '123456',
                      'path/file.min.js': '123456'}
            filtered_hashes = build.filter_hashes(hashes)
            self.assertEqual(
                filtered_hashes['/path/to/file.js'],
                hashes['path/to/file.js'])
            self.assertEqual(
                filtered_hashes['/path/file.min.js'],
                hashes['path/file.min.js'])

        with self.swap(
            build, 'FILEPATHS_PROVIDED_TO_FRONTEND',
            ('test_path/*', 'path/to/file.js')):
            hashes = {'path/to/file.js': '123456',
                      'test_path/to/file.html': '123456',
                      'test_path/to/file.js': 'abcdef',
                      'path/path/file.js': 'zyx123',
                      'file.html': '321xyz'}
            filtered_hashes = build.filter_hashes(hashes)
            self.assertIn('/path/to/file.js', filtered_hashes)
            self.assertIn('/test_path/to/file.html', filtered_hashes)
            self.assertIn('/test_path/to/file.js', filtered_hashes)
            self.assertNotIn('/path/path/file.js', filtered_hashes)
            self.assertNotIn('/file.html', filtered_hashes)

    def test_save_hashes_to_file(self):
        """Test save_hashes_to_file saves provided hash dict correctly to
        JSON file.
        """
        hashes_path = os.path.join(MOCK_ASSETS_OUT_DIR, 'hashes.json')

        # Set constant to provide everything to frontend.
        with self.swap(build, 'FILEPATHS_PROVIDED_TO_FRONTEND', ('*',)):
            with self.swap(build, 'HASHES_JSON_FILEPATH', hashes_path):
                hashes = {'path/file.js': '123456'}
                build.save_hashes_to_file(hashes)
                with python_utils.open_file(hashes_path, 'r') as hashes_file:
                    self.assertEqual(
                        hashes_file.read(), '{"/path/file.js": "123456"}\n')

                hashes = {'file.js': '123456', 'file.min.js': '654321'}
                build.save_hashes_to_file(hashes)
                with python_utils.open_file(hashes_path, 'r') as hashes_file:
                    self.assertEqual(
                        hashes_file.read(),
                        '{"/file.min.js": "654321", "/file.js": "123456"}\n')
                os.remove(hashes_path)

    def test_execute_tasks(self):
        """Test _execute_tasks joins all threads after executing all tasks."""
        build_tasks = collections.deque()
        TASK_COUNT = 2
        count = TASK_COUNT
        while count:
            task = threading.Thread(
                target=build._minify,
                args=(INVALID_INPUT_FILEPATH, INVALID_OUTPUT_FILEPATH))
            build_tasks.append(task)
            count -= 1

        self.assertEqual(threading.active_count(), 1)
        build._execute_tasks(build_tasks)
        with self.assertRaisesRegexp(
            OSError, 'threads can only be started once'):
            build._execute_tasks(build_tasks)
        # Assert that all threads are joined.
        self.assertEqual(threading.active_count(), 1)

    def test_generate_build_tasks_to_build_all_files_in_directory(self):
        """Test generate_build_tasks_to_build_all_files_in_directory queues up
        the same number of build tasks as the number of files in the source
        directory.
        """
        asset_hashes = build.get_file_hashes(MOCK_ASSETS_DEV_DIR)
        tasks = collections.deque()

        self.assertEqual(len(tasks), 0)
        # Build all files.
        tasks = build.generate_build_tasks_to_build_all_files_in_directory(
            MOCK_ASSETS_DEV_DIR, MOCK_ASSETS_OUT_DIR, asset_hashes)
        total_file_count = build.get_file_count(MOCK_ASSETS_DEV_DIR)
        self.assertEqual(len(tasks), total_file_count)

    def test_generate_build_tasks_to_build_files_from_filepaths(self):
        """Test generate_build_tasks_to_build_files_from_filepaths queues up a
        corresponding number of build tasks to the number of file changes.
        """
        new_filename = 'manifest.json'
        recently_changed_filenames = [
            os.path.join(MOCK_ASSETS_DEV_DIR, new_filename)]
        asset_hashes = build.get_file_hashes(MOCK_ASSETS_DEV_DIR)
        build_tasks = collections.deque()

        self.assertEqual(len(build_tasks), 0)
        build_tasks += build.generate_build_tasks_to_build_files_from_filepaths(
            MOCK_ASSETS_DEV_DIR, MOCK_ASSETS_OUT_DIR,
            recently_changed_filenames, asset_hashes)
        self.assertEqual(len(build_tasks), len(recently_changed_filenames))

        build_tasks.clear()
        svg_filepaths = build.get_filepaths_by_extensions(
            MOCK_ASSETS_DEV_DIR, ('.svg',))
        # Make sure there is at least 1 SVG file.
        self.assertGreater(len(svg_filepaths), 0)

        self.assertEqual(len(build_tasks), 0)
        build_tasks += build.generate_build_tasks_to_build_files_from_filepaths(
            MOCK_ASSETS_DEV_DIR, MOCK_ASSETS_OUT_DIR, svg_filepaths,
            asset_hashes)
        self.assertEqual(len(build_tasks), len(svg_filepaths))

    def test_generate_build_tasks_to_build_directory(self):
        """Test generate_build_tasks_to_build_directory queues up a
        corresponding number of build tasks according to the given scenario.
        """
        EXTENSIONS_DIRNAMES_TO_DIRPATHS = {
            'dev_dir': MOCK_EXTENSIONS_DEV_DIR,
            'compiled_js_dir': MOCK_EXTENSIONS_COMPILED_JS_DIR,
            'staging_dir': os.path.join(
                TEST_DIR, 'backend_prod_files', 'extensions', ''),
            'out_dir': os.path.join(TEST_DIR, 'build', 'extensions', '')
        }
        file_hashes = build.get_file_hashes(MOCK_EXTENSIONS_DEV_DIR)
        compiled_js_file_hashes = build.get_file_hashes(
            MOCK_EXTENSIONS_COMPILED_JS_DIR)
        build_dir_tasks = collections.deque()
        build_all_files_tasks = (
            build.generate_build_tasks_to_build_all_files_in_directory(
                MOCK_EXTENSIONS_DEV_DIR,
                EXTENSIONS_DIRNAMES_TO_DIRPATHS['out_dir'],
                file_hashes))
        build_all_files_tasks += (
            build.generate_build_tasks_to_build_all_files_in_directory(
                MOCK_EXTENSIONS_COMPILED_JS_DIR,
                EXTENSIONS_DIRNAMES_TO_DIRPATHS['out_dir'],
                compiled_js_file_hashes))
        self.assertGreater(len(build_all_files_tasks), 0)

        # Test for building all files when staging dir does not exist.
        self.assertEqual(len(build_dir_tasks), 0)
        build_dir_tasks += build.generate_build_tasks_to_build_directory(
            EXTENSIONS_DIRNAMES_TO_DIRPATHS, file_hashes)
        self.assertEqual(len(build_dir_tasks), len(build_all_files_tasks))

        build.safe_delete_directory_tree(TEST_DIR)
        build_dir_tasks.clear()

        # Test for building only new files when staging dir exists.
        build.ensure_directory_exists(
            EXTENSIONS_DIRNAMES_TO_DIRPATHS['staging_dir'])
        self.assertEqual(len(build_dir_tasks), 0)

        source_hashes = file_hashes
        source_hashes.update(compiled_js_file_hashes)
        build_dir_tasks += build.generate_build_tasks_to_build_directory(
            EXTENSIONS_DIRNAMES_TO_DIRPATHS, source_hashes)
        self.assertEqual(len(build_dir_tasks), len(build_all_files_tasks))

        build.safe_delete_directory_tree(TEST_DIR)

        # Build all files and save to final directory.
        build.ensure_directory_exists(
            EXTENSIONS_DIRNAMES_TO_DIRPATHS['staging_dir'])
        build._execute_tasks(build_dir_tasks)
        self.assertEqual(threading.active_count(), 1)
        build._execute_tasks(
            build.generate_copy_tasks_to_copy_from_source_to_target(
                EXTENSIONS_DIRNAMES_TO_DIRPATHS['staging_dir'],
                EXTENSIONS_DIRNAMES_TO_DIRPATHS['out_dir'], file_hashes))

        build_dir_tasks.clear()

        # Test for only building files that need to be rebuilt.
        self.assertEqual(len(build_dir_tasks), 0)
        build_dir_tasks += build.generate_build_tasks_to_build_directory(
            EXTENSIONS_DIRNAMES_TO_DIRPATHS, build_dir_tasks)
        file_extensions_to_always_rebuild = ('.html', '.py',)
        always_rebuilt_filepaths = build.get_filepaths_by_extensions(
            MOCK_EXTENSIONS_DEV_DIR, file_extensions_to_always_rebuild)
        self.assertGreater(len(always_rebuilt_filepaths), 0)
        self.assertEqual(len(build_dir_tasks), len(always_rebuilt_filepaths))

        build.safe_delete_directory_tree(TEST_DIR)

    def test_re_build_recently_changed_files_at_dev_dir(self):
        temp_file = tempfile.NamedTemporaryFile()
        temp_file_name = '%ssome_file.js' % MOCK_EXTENSIONS_DEV_DIR
        temp_file.name = temp_file_name
        with python_utils.open_file(
            '%ssome_file.js' % MOCK_EXTENSIONS_DEV_DIR, 'w') as tmp:
            tmp.write(u'Some content.')

        EXTENSIONS_DIRNAMES_TO_DIRPATHS = {
            'dev_dir': MOCK_EXTENSIONS_DEV_DIR,
            'compiled_js_dir': MOCK_EXTENSIONS_COMPILED_JS_DIR,
            'staging_dir': os.path.join(
                TEST_DIR, 'backend_prod_files', 'extensions', ''),
            'out_dir': os.path.join(TEST_DIR, 'build', 'extensions', '')
        }

        file_hashes = build.get_file_hashes(MOCK_EXTENSIONS_DEV_DIR)
        compiled_js_file_hashes = build.get_file_hashes(
            MOCK_EXTENSIONS_COMPILED_JS_DIR)
        build_dir_tasks = collections.deque()
        build_all_files_tasks = (
            build.generate_build_tasks_to_build_all_files_in_directory(
                MOCK_EXTENSIONS_DEV_DIR,
                EXTENSIONS_DIRNAMES_TO_DIRPATHS['out_dir'],
                file_hashes))
        build_all_files_tasks += (
            build.generate_build_tasks_to_build_all_files_in_directory(
                MOCK_EXTENSIONS_COMPILED_JS_DIR,
                EXTENSIONS_DIRNAMES_TO_DIRPATHS['out_dir'],
                compiled_js_file_hashes))
        self.assertGreater(len(build_all_files_tasks), 0)

        # Test for building all files when staging dir does not exist.
        self.assertEqual(len(build_dir_tasks), 0)
        build_dir_tasks += build.generate_build_tasks_to_build_directory(
            EXTENSIONS_DIRNAMES_TO_DIRPATHS, file_hashes)
        self.assertEqual(len(build_dir_tasks), len(build_all_files_tasks))

        build.safe_delete_directory_tree(TEST_DIR)
        build_dir_tasks.clear()

        # Test for building only new files when staging dir exists.
        build.ensure_directory_exists(
            EXTENSIONS_DIRNAMES_TO_DIRPATHS['staging_dir'])
        self.assertEqual(len(build_dir_tasks), 0)

        build_dir_tasks = build.generate_build_tasks_to_build_directory(
            EXTENSIONS_DIRNAMES_TO_DIRPATHS, {})
        file_extensions_to_always_rebuild = ('.py', '.js', '.html')
        always_rebuilt_filepaths = build.get_filepaths_by_extensions(
            MOCK_EXTENSIONS_DEV_DIR, file_extensions_to_always_rebuild)
        self.assertEqual(
            sorted(always_rebuilt_filepaths), sorted(
                ['base.py', 'CodeRepl.py', '__init__.py', 'some_file.js',
                 'DragAndDropSortInput.py', 'code_repl_prediction.html']))
        self.assertGreater(len(always_rebuilt_filepaths), 0)

        # Test that 'some_file.js' is not rebuilt, i.e it is built for the first
        # time.
        self.assertEqual(
            len(build_dir_tasks), len(always_rebuilt_filepaths) + 1)
        self.assertIn('some_file.js', always_rebuilt_filepaths)
        self.assertNotIn('some_file.js', build_dir_tasks)

        build.safe_delete_directory_tree(TEST_DIR)
        temp_file.close()

        if os.path.isfile(temp_file_name):
            # On Windows system, occasionally this temp file is not deleted.
            os.remove(temp_file_name)

    def test_get_recently_changed_filenames(self):
        """Test get_recently_changed_filenames detects file recently added."""
        # Create an empty folder.
        build.ensure_directory_exists(EMPTY_DIR)
        # Get hashes from ASSETS_DEV_DIR to simulate a folder with built files.
        assets_hashes = build.get_file_hashes(MOCK_ASSETS_DEV_DIR)
        recently_changed_filenames = []

        self.assertEqual(len(recently_changed_filenames), 0)
        recently_changed_filenames = build.get_recently_changed_filenames(
            assets_hashes, EMPTY_DIR)
        # Since all HTML and Python files are already built, they are ignored.
        with self.swap(build, 'FILE_EXTENSIONS_TO_IGNORE', ('.html', '.py',)):
            self.assertEqual(
                len(recently_changed_filenames), build.get_file_count(
                    MOCK_ASSETS_DEV_DIR))

        build.safe_delete_directory_tree(EMPTY_DIR)

    def test_generate_delete_tasks_to_remove_deleted_files(self):
        """Test generate_delete_tasks_to_remove_deleted_files queues up the
        same number of deletion task as the number of deleted files.
        """
        delete_tasks = collections.deque()
        # The empty dict means that all files should be removed.
        file_hashes = dict()

        self.assertEqual(len(delete_tasks), 0)
        delete_tasks += build.generate_delete_tasks_to_remove_deleted_files(
            file_hashes, MOCK_TEMPLATES_DEV_DIR)
        self.assertEqual(
            len(delete_tasks), build.get_file_count(MOCK_TEMPLATES_DEV_DIR))

    def test_compiled_js_dir_validation(self):
        """Test that build.COMPILED_JS_DIR is validated correctly with
        outDir in build.TSCONFIG_FILEPATH.
        """
        build.require_compiled_js_dir_to_be_valid()

        out_dir = ''
        with python_utils.open_file(build.TSCONFIG_FILEPATH, 'r') as f:
            config_data = json.load(f)
            out_dir = os.path.join(config_data['compilerOptions']['outDir'], '')
<<<<<<< HEAD
        error_message = ('COMPILED_JS_DIR: %s does not match the output '
                         'directory in %s: %s' % (
                             MOCK_COMPILED_JS_DIR, build.TSCONFIG_FILEPATH,
                             out_dir))
        error_message = re.escape(error_message)
        with self.assertRaisesRegexp(
            Exception,
            error_message), self.swap(
=======
        # Escape the special characters, like '\', in the file paths.
        # The '\' character is usually seem in Windows style path.
        # https://docs.python.org/2/library/os.html#os.sep
        # https://docs.python.org/2/library/re.html#regular-expression-syntax
        error_message = ('COMPILED_JS_DIR: %s does not match the output '
                         'directory in %s: %s' % (
                             re.escape(MOCK_COMPILED_JS_DIR),
                             re.escape(build.TSCONFIG_FILEPATH),
                             re.escape(out_dir)))
        with self.assertRaisesRegexp(
            Exception, error_message), self.swap(
>>>>>>> 6b5647d1
                build, 'COMPILED_JS_DIR', MOCK_COMPILED_JS_DIR):
            build.require_compiled_js_dir_to_be_valid()

    def test_compiled_js_dir_is_deleted_before_compilation(self):
        """Test that compiled_js_dir is deleted before a fresh compilation."""
        def mock_check_call(unused_cmd):
            pass
        def mock_require_compiled_js_dir_to_be_valid():
            pass

        with self.swap(
            build, 'COMPILED_JS_DIR', MOCK_COMPILED_JS_DIR), self.swap(
                build, 'require_compiled_js_dir_to_be_valid',
                mock_require_compiled_js_dir_to_be_valid):

            if not os.path.exists(os.path.dirname(MOCK_COMPILED_JS_DIR)):
                os.mkdir(os.path.dirname(MOCK_COMPILED_JS_DIR))

            with self.swap(subprocess, 'check_call', mock_check_call):
                build.compile_typescript_files('.')
                self.assertFalse(
                    os.path.exists(os.path.dirname(MOCK_COMPILED_JS_DIR)))

    def test_compiled_js_dir_is_deleted_before_watch_mode_compilation(self):
        """Test that compiled_js_dir is deleted before a fresh watch mode
        compilation.
        """
        # pylint: disable=unused-argument
        def mock_call(unused_cmd, shell, stdout):
            pass
        def mock_popen(unused_cmd, stdout):
            pass
        # pylint: enable=unused-argument
        def mock_require_compiled_js_dir_to_be_valid():
            pass

        with self.swap(
            build, 'COMPILED_JS_DIR', MOCK_COMPILED_JS_DIR), self.swap(
                build, 'require_compiled_js_dir_to_be_valid',
                mock_require_compiled_js_dir_to_be_valid):

            if not os.path.exists(os.path.dirname(MOCK_COMPILED_JS_DIR)):
                os.mkdir(os.path.dirname(MOCK_COMPILED_JS_DIR))

            with self.swap(subprocess, 'Popen', mock_popen), self.swap(
                subprocess, 'call', mock_call), self.swap(
                    build, 'TSC_OUTPUT_LOG_FILEPATH',
                    MOCK_TSC_OUTPUT_LOG_FILEPATH):
                build.compile_typescript_files_continuously('.')
                self.assertFalse(
                    os.path.exists(os.path.dirname(MOCK_COMPILED_JS_DIR)))

    def test_generate_app_yaml(self):
        mock_dev_yaml_filepath = 'mock_app_dev.yaml'
        mock_yaml_filepath = 'mock_app.yaml'
        app_dev_yaml_filepath_swap = self.swap(
            build, 'APP_DEV_YAML_FILEPATH', mock_dev_yaml_filepath)
        app_yaml_filepath_swap = self.swap(
            build, 'APP_YAML_FILEPATH', mock_yaml_filepath)

        app_dev_yaml_temp_file = tempfile.NamedTemporaryFile()
        app_dev_yaml_temp_file.name = mock_dev_yaml_filepath
        with python_utils.open_file(mock_dev_yaml_filepath, 'w') as tmp:
            tmp.write(u'Some content in mock_app_dev.yaml')

        app_yaml_temp_file = tempfile.NamedTemporaryFile()
        app_yaml_temp_file.name = mock_yaml_filepath
        with python_utils.open_file(mock_yaml_filepath, 'w') as tmp:
            tmp.write(u'Initial content in mock_app.yaml')

        with app_dev_yaml_filepath_swap, app_yaml_filepath_swap:
            build.generate_app_yaml()

        with python_utils.open_file(mock_yaml_filepath, 'r') as yaml_file:
            content = yaml_file.read()

        self.assertEqual(
            content,
            '# THIS FILE IS AUTOGENERATED, DO NOT MODIFY\n'
            'Some content in mock_app_dev.yaml')

        app_yaml_temp_file.close()
        app_dev_yaml_temp_file.close()

    def test_safe_delete_file(self):
        temp_file = tempfile.NamedTemporaryFile()
        temp_file.name = 'some_file.txt'
        with python_utils.open_file('some_file.txt', 'w') as tmp:
            tmp.write(u'Some content.')
        self.assertTrue(os.path.isfile('some_file.txt'))

        build.safe_delete_file('some_file.txt')
        self.assertFalse(os.path.isfile('some_file.txt'))

    def test_minify_third_party_libs(self):

        def _mock_safe_delete_file(unused_filepath):
            """Mocks build.safe_delete_file()."""
            pass

        self.assertFalse(os.path.isfile(
            'core/tests/data/third_party/css/third_party.min.css'))
        self.assertFalse(os.path.isfile(
            'core/tests/data/third_party/js/third_party.min.js'))
        self.assertFalse(os.path.isfile(
            'core/tests/data/third_party/js/third_party.min.js.map'))

        with self.swap(build, 'safe_delete_file', _mock_safe_delete_file):
            build.minify_third_party_libs('core/tests/data/third_party')

        self.assertTrue(os.path.isfile(
            'core/tests/data/third_party/css/third_party.min.css'))
        self.assertTrue(os.path.isfile(
            'core/tests/data/third_party/js/third_party.min.js'))
        self.assertTrue(os.path.isfile(
            'core/tests/data/third_party/js/third_party.min.js.map'))

        self.assertLess(
            os.path.getsize(
                'core/tests/data/third_party/css/third_party.min.css'),
            os.path.getsize('core/tests/data/third_party/css/third_party.css'))
        self.assertLess(
            os.path.getsize(
                'core/tests/data/third_party/js/third_party.min.js'),
            os.path.getsize('core/tests/data/third_party/js/third_party.js'))

        build.safe_delete_file(
            'core/tests/data/third_party/css/third_party.min.css')
        build.safe_delete_file(
            'core/tests/data/third_party/js/third_party.min.js')
        build.safe_delete_file(
            'core/tests/data/third_party/js/third_party.min.js.map')

    def test_build_with_prod_env(self):
        check_function_calls = {
            'build_using_webpack_gets_called': False,
            'ensure_files_exist_gets_called': False,
            'compile_typescript_files_gets_called': False,
            'compare_file_count_gets_called': False
        }
        expected_check_function_calls = {
            'build_using_webpack_gets_called': True,
            'ensure_files_exist_gets_called': True,
            'compile_typescript_files_gets_called': True,
            'compare_file_count_gets_called': True
        }

        def mock_build_using_webpack():
            check_function_calls['build_using_webpack_gets_called'] = True

        def mock_ensure_files_exist(unused_filepaths):
            check_function_calls['ensure_files_exist_gets_called'] = True

        def mock_compile_typescript_files(unused_project_dir):
            check_function_calls['compile_typescript_files_gets_called'] = True

        def mock_compare_file_count(unused_first_dir, unused_second_dir):
            check_function_calls['compare_file_count_gets_called'] = True

        ensure_files_exist_swap = self.swap(
            build, '_ensure_files_exist', mock_ensure_files_exist)
        build_using_webpack_swap = self.swap(
            build, 'build_using_webpack', mock_build_using_webpack)
        compile_typescript_files_swap = self.swap(
            build, 'compile_typescript_files', mock_compile_typescript_files)
        compare_file_count_swap = self.swap(
            build, '_compare_file_count', mock_compare_file_count)

        with ensure_files_exist_swap, build_using_webpack_swap, (
            compile_typescript_files_swap), compare_file_count_swap:
            build.main(args=['--prod_env'])

        self.assertEqual(check_function_calls, expected_check_function_calls)

    def test_build_with_watcher(self):
        check_function_calls = {
            'ensure_files_exist_gets_called': False,
            'compile_typescript_files_continuously_gets_called': False
        }
        expected_check_function_calls = {
            'ensure_files_exist_gets_called': True,
            'compile_typescript_files_continuously_gets_called': True
        }

        def mock_ensure_files_exist(unused_filepaths):
            check_function_calls['ensure_files_exist_gets_called'] = True

        def mock_compile_typescript_files_continuously(unused_project_dir):
            check_function_calls[
                'compile_typescript_files_continuously_gets_called'] = True

        ensure_files_exist_swap = self.swap(
            build, '_ensure_files_exist', mock_ensure_files_exist)
        compile_typescript_files_continuously_swap = self.swap(
            build, 'compile_typescript_files_continuously',
            mock_compile_typescript_files_continuously)

        with ensure_files_exist_swap, (
            compile_typescript_files_continuously_swap):
            build.main(args=['--enable_watcher'])

        self.assertEqual(check_function_calls, expected_check_function_calls)

    def test_cannot_minify_third_party_libs_in_dev_mode(self):
        check_function_calls = {
            'ensure_files_exist_gets_called': False,
            'compile_typescript_files_gets_called': False
        }
        expected_check_function_calls = {
            'ensure_files_exist_gets_called': True,
            'compile_typescript_files_gets_called': True
        }

        def mock_ensure_files_exist(unused_filepaths):
            check_function_calls['ensure_files_exist_gets_called'] = True

        def mock_compile_typescript_files(unused_project_dir):
            check_function_calls['compile_typescript_files_gets_called'] = True

        ensure_files_exist_swap = self.swap(
            build, '_ensure_files_exist', mock_ensure_files_exist)
        compile_typescript_files_swap = self.swap(
            build, 'compile_typescript_files', mock_compile_typescript_files)
        assert_raises_regexp_context_manager = self.assertRaisesRegexp(
            Exception,
            'minify_third_party_libs_only should not be set in non-prod mode.')

        with ensure_files_exist_swap, compile_typescript_files_swap, (
            assert_raises_regexp_context_manager):
            build.main(args=['--minify_third_party_libs_only'])

        self.assertEqual(check_function_calls, expected_check_function_calls)

    def test_build_using_webpack_command(self):
        def mock_check_call(cmd, **unused_kwargs):
            expected_command = '%s %s --config %s' % (
                common.NODE_BIN_PATH, build.WEBPACK_FILE,
                build.WEBPACK_PROD_CONFIG
            )
<<<<<<< HEAD
            self.assertEqual(
                cmd, expected_command)
=======
            self.assertEqual(cmd, expected_command)
>>>>>>> 6b5647d1

        with self.swap(subprocess, 'check_call', mock_check_call):
            build.build_using_webpack()

# pylint: enable=protected-access<|MERGE_RESOLUTION|>--- conflicted
+++ resolved
@@ -253,13 +253,7 @@
         BASE_HTML_SOURCE_PATH = os.path.join(
             MOCK_TEMPLATES_DEV_DIR, 'base.html')
         BASE_JS_RELATIVE_PATH = os.path.join('pages', 'Base.js')
-<<<<<<< HEAD
-        BASE_JS_FILE_URL = (
-            common.convert_to_posixpath(
-                BASE_JS_RELATIVE_PATH))
-=======
         BASE_JS_FILE_URL = 'pages/Base.js'
->>>>>>> 6b5647d1
         BASE_JS_SOURCE_PATH = os.path.join(
             MOCK_TEMPLATES_COMPILED_JS_DIR, BASE_JS_RELATIVE_PATH)
 
@@ -751,16 +745,6 @@
         with python_utils.open_file(build.TSCONFIG_FILEPATH, 'r') as f:
             config_data = json.load(f)
             out_dir = os.path.join(config_data['compilerOptions']['outDir'], '')
-<<<<<<< HEAD
-        error_message = ('COMPILED_JS_DIR: %s does not match the output '
-                         'directory in %s: %s' % (
-                             MOCK_COMPILED_JS_DIR, build.TSCONFIG_FILEPATH,
-                             out_dir))
-        error_message = re.escape(error_message)
-        with self.assertRaisesRegexp(
-            Exception,
-            error_message), self.swap(
-=======
         # Escape the special characters, like '\', in the file paths.
         # The '\' character is usually seem in Windows style path.
         # https://docs.python.org/2/library/os.html#os.sep
@@ -772,7 +756,6 @@
                              re.escape(out_dir)))
         with self.assertRaisesRegexp(
             Exception, error_message), self.swap(
->>>>>>> 6b5647d1
                 build, 'COMPILED_JS_DIR', MOCK_COMPILED_JS_DIR):
             build.require_compiled_js_dir_to_be_valid()
 
@@ -1012,12 +995,7 @@
                 common.NODE_BIN_PATH, build.WEBPACK_FILE,
                 build.WEBPACK_PROD_CONFIG
             )
-<<<<<<< HEAD
-            self.assertEqual(
-                cmd, expected_command)
-=======
             self.assertEqual(cmd, expected_command)
->>>>>>> 6b5647d1
 
         with self.swap(subprocess, 'check_call', mock_check_call):
             build.build_using_webpack()
