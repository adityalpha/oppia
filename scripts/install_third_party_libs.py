# Copyright 2019 The Oppia Authors. All Rights Reserved.
#
# Licensed under the Apache License, Version 2.0 (the 'License');
# you may not use this file except in compliance with the License.
# You may obtain a copy of the License at
#
#      http://www.apache.org/licenses/LICENSE-2.0
#
# Unless required by applicable law or agreed to in writing, software
# distributed under the License is distributed on an 'AS-IS' BASIS,
# WITHOUT WARRANTIES OR CONDITIONS OF ANY KIND, either express or implied.
# See the License for the specific language governing permissions and
# limitations under the License.

"""Installation script for Oppia third-party libraries."""

from __future__ import absolute_import  # pylint: disable=import-only-modules
from __future__ import unicode_literals  # pylint: disable=import-only-modules

import argparse
import fileinput
import os
import shutil
import subprocess
import sys

# These libraries need to be installed before running or importing any script.
TOOLS_DIR = os.path.join(os.pardir, 'oppia_tools')
# Download and install pyyaml.
if not os.path.exists(os.path.join(TOOLS_DIR, 'pyyaml-5.1.2')):
    subprocess.check_call([
        sys.executable, '-m', 'pip', 'install', 'pyyaml==5.1.2', '--target',
        os.path.join(TOOLS_DIR, 'pyyaml-5.1.2')])

# Download and install future.
if not os.path.exists(os.path.join('third_party', 'future-0.17.1')):
    subprocess.check_call([
        sys.executable, '-m', 'pip', 'install', 'future==0.17.1', '--target',
        os.path.join('third_party', 'future-0.17.1')])

# pylint: disable=wrong-import-position
# pylint: disable=wrong-import-order
import python_utils  # isort:skip

from . import common  # isort:skip
from . import install_third_party  # isort:skip
from . import pre_commit_hook  # isort:skip
from . import pre_push_hook  # isort:skip
from . import setup  # isort:skip
from . import setup_gae  # isort:skip
# pylint: enable=wrong-import-order
# pylint: enable=wrong-import-position

_PARSER = argparse.ArgumentParser(description="""
Installation script for Oppia third-party libraries.
""")

_PARSER.add_argument(
    '--nojsrepl',
    help='optional; if specified, skips installation of skulpt.',
    action='store_true')
_PARSER.add_argument(
    '--noskulpt',
    help='optional; if specified, skips installation of skulpt.',
    action='store_true')

PYLINT_CONFIGPARSER_FILEPATH = os.path.join(
    common.OPPIA_TOOLS_DIR, 'pylint-1.9.4', 'configparser.py')
PQ_CONFIGPARSER_FILEPATH = os.path.join(
    common.OPPIA_TOOLS_DIR, 'pylint-quotes-0.1.8', 'configparser.py')


def tweak_yarn_executable():
    """When yarn is run on Windows, the file yarn will be executed by default.
    However, this file is a bash script, and can't be executed directly on
    Windows. So, to prevent Windows automatically executing it by default
    (while preserving the behavior on other systems), we rename it to yarn.sh
    here.
    """
    origin_file_path = os.path.join(common.YARN_PATH, 'bin', 'yarn')
    if os.path.isfile(origin_file_path):
        renamed_file_path = os.path.join(common.YARN_PATH, 'bin', 'yarn.sh')
        os.rename(origin_file_path, renamed_file_path)


def get_yarn_command():
    """Get the executable file for yarn."""
    if common.is_windows_os():
        return 'yarn.cmd'
    return 'yarn'


def pip_install(package, version, install_path):
    """Installs third party libraries with pip.

    Args:
        package: str. The package name.
        version: str. The package version.
        install_path: str. The installation path for the package.
    """
    try:
        python_utils.PRINT('Checking if pip is installed on the local machine')
        # Importing pip just to check if its installed.
        import pip  #pylint: disable=unused-variable
    except ImportError:
        common.print_each_string_after_two_new_lines([
            'Pip is required to install Oppia dependencies, but pip wasn\'t '
            'found on your local machine.',
            'Please see \'Installing Oppia\' on the Oppia developers\' wiki '
            'page:'])

        if common.is_mac_os():
            python_utils.PRINT(
                'https://github.com/oppia/oppia/wiki/Installing-Oppia-%28Mac-'
                'OS%29')
        elif common.is_linux_os():
            python_utils.PRINT(
                'https://github.com/oppia/oppia/wiki/Installing-Oppia-%28Linux'
                '%29')
        else:
            python_utils.PRINT(
                'https://github.com/oppia/oppia/wiki/Installing-Oppia-%28'
                'Windows%29')
        raise Exception

    # The call to python -m is used to ensure that Python and Pip versions are
    # compatible.
    command = [
        sys.executable, '-m', 'pip', 'install', '%s==%s'
        % (package, version), '--target', install_path]
    process = subprocess.Popen(
        command, stdout=subprocess.PIPE, stderr=subprocess.PIPE)
    stdout, stderr = process.communicate()
    if process.returncode == 0:
        python_utils.PRINT(stdout)
    elif 'can\'t combine user with prefix' in stderr:
        python_utils.PRINT('Trying by setting --user and --prefix flags.')
        subprocess.check_call([
            sys.executable, '-m', 'pip', 'install',
            '%s==%s' % (package, version), '--target', install_path,
            '--user', '--prefix=', '--system'])
    else:
        python_utils.PRINT(stderr)
        python_utils.PRINT(
            'Refer to https://github.com/oppia/oppia/wiki/Troubleshooting')
        raise Exception('Error installing package')


def install_skulpt(parsed_args):
    """Download and install Skulpt. Skulpt is built using a Python script
    included within the Skulpt repository (skulpt.py). This script normally
    requires GitPython, however the patches to it below
    (with the fileinput.replace) lead to it no longer being required. The Python
    script is used to avoid having to manually recreate the Skulpt dist build
    process in install_third_party.py. Note that skulpt.py will issue a
    warning saying its dist command will not work properly without GitPython,
    but it does actually work due to the patches.
    """
    no_skulpt = parsed_args.nojsrepl or parsed_args.noskulpt

    python_utils.PRINT('Checking whether Skulpt is installed in third_party')
    if not os.path.exists(
            os.path.join(
                common.THIRD_PARTY_DIR,
                'static/skulpt-0.10.0')) and not no_skulpt:
        if not os.path.exists(
                os.path.join(common.OPPIA_TOOLS_DIR, 'skulpt-0.10.0')):
            python_utils.PRINT('Downloading Skulpt')
            skulpt_filepath = os.path.join(
                common.OPPIA_TOOLS_DIR, 'skulpt-0.10.0', 'skulpt', 'skulpt.py')
            os.chdir(common.OPPIA_TOOLS_DIR)
            os.mkdir('skulpt-0.10.0')
            os.chdir('skulpt-0.10.0')
            subprocess.check_call([
                'git', 'clone', 'https://github.com/skulpt/skulpt'])
            os.chdir('skulpt')

            # Use a specific Skulpt release.
            subprocess.check_call(['git', 'checkout', '0.10.0'])

            python_utils.PRINT('Compiling Skulpt')
            # The Skulpt setup function needs to be tweaked. It fails without
            # certain third party commands. These are only used for unit tests
            # and generating documentation and are not necessary when building
            # Skulpt.
            for line in fileinput.input(
                    files=[skulpt_filepath], inplace=True):
                # Inside this loop the STDOUT will be redirected to the file,
                # skulpt.py. The end='' is needed to avoid double line breaks.
                python_utils.PRINT(
                    line.replace('ret = test()', 'ret = 0'),
                    end='')

            for line in fileinput.input(
                    files=[skulpt_filepath], inplace=True):
                # Inside this loop the STDOUT will be redirected to the file,
                # skulpt.py. The end='' is needed to avoid double line breaks.
                python_utils.PRINT(
                    line.replace('  doc()', '  pass#doc()'),
                    end='')

            for line in fileinput.input(
                    files=[skulpt_filepath], inplace=True):
                # This and the next command disable unit and compressed unit
                # tests for the compressed distribution of Skulpt. These
                # tests don't work on some Ubuntu environments and cause a
                # libreadline dependency issue.
                python_utils.PRINT(
                    line.replace(
                        'ret = os.system(\'{0}',
                        'ret = 0 #os.system(\'{0}'),
                    end='')

            for line in fileinput.input(
                    files=[skulpt_filepath], inplace=True):
                python_utils.PRINT(
                    line.replace('ret = rununits(opt=True)', 'ret = 0'),
                    end='')

            # NB: Check call cannot be used because the commands above make the
            # git tree for skulpt dirty.
            subprocess.call([sys.executable, skulpt_filepath, 'dist'])

            # Return to the Oppia root folder.
            os.chdir(common.CURR_DIR)

        # Move the build directory to the static resources folder.
        shutil.copytree(
            os.path.join(
                common.OPPIA_TOOLS_DIR, 'skulpt-0.10.0/skulpt/dist/'),
            os.path.join(common.THIRD_PARTY_DIR, 'static/skulpt-0.10.0'))


def ensure_pip_library_is_installed(package, version, path):
    """Installs the pip library after ensuring its not already installed.

    Args:
        package: str. The package name.
        version: str. The package version.
        path: str. The installation path for the package.
    """
    python_utils.PRINT(
        'Checking if %s is installed in %s' % (package, path))

    exact_lib_path = os.path.join(path, '%s-%s' % (package, version))
    if not os.path.exists(exact_lib_path):
        python_utils.PRINT('Installing %s' % package)
        pip_install(package, version, exact_lib_path)


def main(args=None):
    """Install third-party libraries for Oppia."""
    parsed_args = _PARSER.parse_args(args=args)

    setup.main(args=[])
    setup_gae.main(args=[])
    pip_dependencies = [
        ('coverage', common.COVERAGE_VERSION, common.OPPIA_TOOLS_DIR),
        ('pylint', '1.9.4', common.OPPIA_TOOLS_DIR),
        ('Pillow', '6.0.0', common.OPPIA_TOOLS_DIR),
        ('pylint-quotes', '0.1.8', common.OPPIA_TOOLS_DIR),
        ('webtest', '2.0.33', common.OPPIA_TOOLS_DIR),
        ('isort', '4.3.20', common.OPPIA_TOOLS_DIR),
        ('pycodestyle', '2.5.0', common.OPPIA_TOOLS_DIR),
        ('esprima', '4.0.1', common.OPPIA_TOOLS_DIR),
        ('browsermob-proxy', '0.8.0', common.OPPIA_TOOLS_DIR),
        ('selenium', '3.13.0', common.OPPIA_TOOLS_DIR),
        ('PyGithub', '1.43.7', common.OPPIA_TOOLS_DIR),
<<<<<<< HEAD
        ('pygsheets', '2.0.2', common.OPPIA_TOOLS_DIR),
        ('psutil', common.PSUTIL_VERSION, common.OPPIA_TOOLS_DIR),
=======
>>>>>>> 6b5647d1
    ]

    for package, version, path in pip_dependencies:
        ensure_pip_library_is_installed(package, version, path)

    # Do a little surgery on configparser in pylint-1.9.4 to remove dependency
    # on ConverterMapping, which is not implemented in some Python
    # distributions.
    pylint_newlines = []
    with python_utils.open_file(PYLINT_CONFIGPARSER_FILEPATH, 'r') as f:
        for line in f.readlines():
            if line.strip() == 'ConverterMapping,':
                continue
            if line.strip().endswith('"ConverterMapping",'):
                pylint_newlines.append(
                    line[:line.find('"ConverterMapping"')] + '\n')
            else:
                pylint_newlines.append(line)
    with python_utils.open_file(PYLINT_CONFIGPARSER_FILEPATH, 'w+') as f:
        f.writelines(pylint_newlines)

    # Do similar surgery on configparser in pylint-quotes-0.1.8 to remove
    # dependency on ConverterMapping.
    pq_newlines = []
    with python_utils.open_file(PQ_CONFIGPARSER_FILEPATH, 'r') as f:
        for line in f.readlines():
            if line.strip() == 'ConverterMapping,':
                continue
            if line.strip() == '"ConverterMapping",':
                continue
            pq_newlines.append(line)
    with python_utils.open_file(PQ_CONFIGPARSER_FILEPATH, 'w+') as f:
        f.writelines(pq_newlines)

    # Download and install required JS and zip files.
    python_utils.PRINT('Installing third-party JS libraries and zip files.')
    install_third_party.main(args=[])

    if common.is_windows_os():
        tweak_yarn_executable()

    # Install third-party node modules needed for the build process.
    subprocess.check_call([get_yarn_command()])

    install_skulpt(parsed_args)

    # Install pre-commit script.
    python_utils.PRINT('Installing pre-commit hook for git')
    pre_commit_hook.main(args=['--install'])

    # TODO(#8112): Once pre_commit_linter is working correctly, this
    # condition should be removed.
    if not common.is_windows_os():
        # Install pre-push script.
        python_utils.PRINT('Installing pre-push hook for git')
        pre_push_hook.main(args=['--install'])


# The 'no coverage' pragma is used as this line is un-testable. This is because
# it will only be called when install_third_party_libs.py is used as a script.
if __name__ == '__main__': # pragma: no cover
    main()<|MERGE_RESOLUTION|>--- conflicted
+++ resolved
@@ -266,11 +266,8 @@
         ('browsermob-proxy', '0.8.0', common.OPPIA_TOOLS_DIR),
         ('selenium', '3.13.0', common.OPPIA_TOOLS_DIR),
         ('PyGithub', '1.43.7', common.OPPIA_TOOLS_DIR),
-<<<<<<< HEAD
         ('pygsheets', '2.0.2', common.OPPIA_TOOLS_DIR),
         ('psutil', common.PSUTIL_VERSION, common.OPPIA_TOOLS_DIR),
-=======
->>>>>>> 6b5647d1
     ]
 
     for package, version, path in pip_dependencies:
