{% macro warnings_and_loader() -%}
  <div ng-cloak>
    <div class="oppia-alert-blocks">
      <div ng-repeat="warning in (warningsData.warnings | limitTo:5) track by $index">
        <p class="alert alert-warning">
          <button type="button" class="close" ng-click="warningsData.deleteWarning($index)">&times;</button>
          <strong>Warning!</strong>
          <[warning]>
        </p>
      </div>
    </div>

    <div ng-show="loadingMessage" class="oppia-loading-fullpage">
      <div class="oppia-align-center">
        <[loadingMessage]>
        <span class="oppia-loading-dot-one">.</span>
        <span class="oppia-loading-dot-two">.</span>
        <span class="oppia-loading-dot-three">.</span>
      </div>
    </div>
    <div ng-show="!loadingMessage">
      {% block content %}{% endblock %}
    </div>
  </div>
{%- endmacro %}

<!DOCTYPE html>
<html ng-app="oppia" ng-controller="Base" itemscope itemtype="http://schema.org/Organization">
  <head>
    <noscript>
      <meta http-equiv="refresh" content="1;url=/static/pages/noscript.txt">
    </noscript>
    <meta charset="UTF-8">
    <meta name="viewport" content="width=device-width, initial-scale=1.0, user-scalable=yes">
    <meta name="msapplication-config" content="none">
    <link rel="apple-touch-icon" href="/images/logo.png">
    <title itemprop="name">{% block maintitle %}Oppia{% endblock %} - {% block subtitle %}{% endblock %}</title>

    {% block header_css %}
      {% include 'header_css_libs.html' %}
    {% endblock header_css %}

    <script>
      var GLOBALS = {
        ADDITIONAL_ANGULAR_MODULES: [],
        csrf_token: JSON.parse('{{csrf_token|js_string}}'),
        DEV_MODE: JSON.parse('{{DEV_MODE|js_string}}'),
        NAV_MODE:
          {% if nav_mode %}
            JSON.parse('{{nav_mode|js_string}}'),
          {% else %}
            null,
          {% endif %}
        INVALID_NAME_CHARS: JSON.parse('{{INVALID_NAME_CHARS|js_string}}'),
        EXPLORATION_STATUS_PRIVATE: JSON.parse(
          '{{EXPLORATION_STATUS_PRIVATE|js_string}}'),
        EXPLORATION_STATUS_PUBLIC: JSON.parse(
          '{{EXPLORATION_STATUS_PUBLIC|js_string}}'),
        EXPLORATION_STATUS_PUBLICIZED: JSON.parse(
          '{{EXPLORATION_STATUS_PUBLICIZED|js_string}}'),
        ALL_LANGUAGE_CODES: JSON.parse(
          '{{ALL_LANGUAGE_CODES|js_string}}'),
        DEFAULT_LANGUAGE_CODE: JSON.parse(
          '{{DEFAULT_LANGUAGE_CODE|js_string}}'),
        userIsLoggedIn: JSON.parse('{{user_is_logged_in|js_string}}')
      };

      {% if additional_angular_modules %}
        GLOBALS.ADDITIONAL_ANGULAR_MODULES = JSON.parse('{{additional_angular_modules|js_string}}');
      {% endif %}
    </script>

    {% block header_js %}
      {% include 'header_js_libs.html' %}
    {% endblock header_js %}

    {{BEFORE_END_HEAD_TAG_HOOK}}
  </head>

  <body>
    {% if iframed %}
      {{ warnings_and_loader() }}
    {% else %}
      <div class="oppia-base-container" ng-class="{'oppia-sidebar-menu-open': sidebarIsShown, 'oppia-sidebar-menu-closed': !sidebarIsShown}">
        <div class="oppia-content-container">
          <div id="wrapper">
            <div class="oppia-main-body">

              <!-- Top navigation. -->
              <nav class="navbar navbar-default oppia-navbar oppia-prevent-selection" role="navigation">
                <div class="navbar-container">
                  <div>
                    <div class="navbar-header protractor-test-navbar-header">
                      <a ng-click="openSidebar()" class="navbar-brand oppia-navbar-menu">
                        <img src="/images/menu.png">
                      </a>
                      <a class="oppia-navbar-brand-name" href="/gallery">
                        <img src="/images/logo/288x288_oppia_white.png" class="oppia-logo">
                      </a>
                    </div>

                    {% block navbar_breadcrumb %}
                    {% endblock navbar_breadcrumb %}

                    <div class="collapse navbar-collapse">
                      <ul class="nav navbar-nav oppia-navbar-nav navbar-right" style="margin-left: 0px;">
                        {% if username %}
                          <li class="dropdown">
                            <a class="dropdown-toggle" data-toggle="dropdown" ng-mouseover="onMouseoverProfilePictureOrDropdown($event)" ng-mouseleave="onMouseoutProfilePictureOrDropdown($event)">
                              <div class="oppia-navbar-profile-picture-container">
<<<<<<< HEAD
                                <img ng-if="profileDropdownIsActive" src="/images/user_mint_48px.png" class="oppia-navbar-profile-picture ng-cloak">
                                <img ng-if="!profileDropdownIsActive" src="/images/user_white_48px.png" class="oppia-navbar-profile-picture ng-cloak">
=======
                                {% if profile_picture_data_url %}
                                  <img src="{{profile_picture_data_url}}" class="oppia-navbar-profile-picture img-circle">
                                {% else %}
                                  <img ng-if="profileDropdownIsActive" src="/images/user.png" class="oppia-navbar-profile-picture ng-cloak">
                                  <img ng-if="!profileDropdownIsActive" src="/images/user-white.png" class="oppia-navbar-profile-picture ng-cloak">
                                {% endif %}
>>>>>>> 50e62ce6
                                <span class="caret" style="margin-top: 10px;"></span>
                                {% if is_admin or is_moderator %}
                                  <div class="oppia-navbar-role-indicator">
                                    {% if is_admin %}
                                      <!-- "right: 4px;" is necessary here but not in moderator to prevent 'A' from appearing off-center because 'A' is slightly thinner than 'M' in this font -->
                                      <span class="oppia-navbar-role-text" style="right: 4px;">A</span>
                                    {% elif is_moderator %}
                                      <span class="oppia-navbar-role-text">M</span>
                                    {% endif %}
                                  </div>
                                {% endif %}
                              </div>
                            </a>
                            <ul class="dropdown-menu" role="menu" ng-mouseover="onMouseoverProfilePictureOrDropdown($event)" ng-mouseleave="onMouseoutProfilePictureOrDropdown($event)">
                              <li>
                                <a href="/dashboard">Dashboard</a>
                              </li>
                              <li>
                                <a href="/profile/{{username}}">Profile</a>
                              </li>
                              <li>
                                <a href="/preferences">Preferences</a>
                              </li>

                              {% if is_moderator %}
                                <li>
                                  <a href="/moderator" target="_blank">
                                    Moderator Page
                                  </a>
                                </li>
                              {% endif %}
                              {% if is_super_admin %}
                                <li>
                                  <a href="/admin" target="_blank">
                                    Admin Page
                                  </a>
                                </li>
                              {% endif %}
                              <li>
                                <a href="{{logout_url}}">Logout</a>
                              </li>
                            </ul>
                          </li>
                        {% else %}
                          <li>
                            <a href="{{login_url}}" style="font-size: 0.8em; margin-right: -20px;" class="oppia-no-hover-change">
                              Log in
                            </a>
                          </li>
                          <li>
                            <a href="{{login_url}}" style="font-size: 0.8em;" class="oppia-no-hover-change">
                              <span class="oppia-signup-button">
                                Sign up
                              </span>
                            </a>
                          </li>
                        {% endif %}
                      </ul>

                      {% block local_top_nav_options %}
                      {% endblock %}
                    </div>
                  </div>
                </div>
              </nav>

              <div class="oppia-top-of-page-padding">
              </div>

              {{ warnings_and_loader() }}
            </div>

            {% include 'side_nav.html' %}

          </div>
        </div>
      </div>
    {% endif %}

    {% include 'forms/form_builder_templates.html' %}
    {% include 'footer_js_libs.html' %}

    <script>
      {{ include_js_file('app.js') }}
      {{ include_js_file('directives.js') }}
      {{ include_js_file('filters.js') }}
      {{ include_js_file('forms/formBuilder.js') }}
      {{ include_js_file('services/activeInputData.js') }}
      {{ include_js_file('services/warningsData.js') }}
      {{ include_js_file('services/messengerService.js') }}
      {{ include_js_file('components/autocomplete.js') }}
      {{ include_js_file('components/visualizations.js') }}
      {{ include_js_file('base.js') }}
      {{ include_js_file('/expressions/evaluator.js') }}
      {{ include_js_file('/expressions/parser.js') }}
    </script>

    {% block footer_js %}
    {% endblock footer_js %}

  </body>
</html><|MERGE_RESOLUTION|>--- conflicted
+++ resolved
@@ -108,17 +108,12 @@
                           <li class="dropdown">
                             <a class="dropdown-toggle" data-toggle="dropdown" ng-mouseover="onMouseoverProfilePictureOrDropdown($event)" ng-mouseleave="onMouseoutProfilePictureOrDropdown($event)">
                               <div class="oppia-navbar-profile-picture-container">
-<<<<<<< HEAD
-                                <img ng-if="profileDropdownIsActive" src="/images/user_mint_48px.png" class="oppia-navbar-profile-picture ng-cloak">
-                                <img ng-if="!profileDropdownIsActive" src="/images/user_white_48px.png" class="oppia-navbar-profile-picture ng-cloak">
-=======
                                 {% if profile_picture_data_url %}
                                   <img src="{{profile_picture_data_url}}" class="oppia-navbar-profile-picture img-circle">
                                 {% else %}
-                                  <img ng-if="profileDropdownIsActive" src="/images/user.png" class="oppia-navbar-profile-picture ng-cloak">
-                                  <img ng-if="!profileDropdownIsActive" src="/images/user-white.png" class="oppia-navbar-profile-picture ng-cloak">
+                                  <img ng-if="profileDropdownIsActive" src="/images/user_mint_48px.png" class="oppia-navbar-profile-picture ng-cloak">
+                                  <img ng-if="!profileDropdownIsActive" src="/images/user_white_48px.png" class="oppia-navbar-profile-picture ng-cloak">
                                 {% endif %}
->>>>>>> 50e62ce6
                                 <span class="caret" style="margin-top: 10px;"></span>
                                 {% if is_admin or is_moderator %}
                                   <div class="oppia-navbar-role-indicator">
