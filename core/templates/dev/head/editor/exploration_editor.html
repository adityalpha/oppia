{% extends "base.html" %}

{% block maintitle %}
  Oppia Editor
{% endblock maintitle %}

{% block subtitle %}
  {{ title }}
{% endblock subtitle %}

{% block header_js %}
  {{ super() }}
  <script type="text/javascript">
    GLOBALS.can_edit = JSON.parse('{{can_edit|js_string}}');
    GLOBALS.ALLOWED_GADGETS = JSON.parse('{{ALLOWED_GADGETS|js_string}}');
    GLOBALS.ALLOWED_INTERACTION_CATEGORIES = JSON.parse(
      '{{ALLOWED_INTERACTION_CATEGORIES|js_string}}');
    GLOBALS.CATEGORIES_TO_COLORS = JSON.parse('{{CATEGORIES_TO_COLORS|js_string}}');
    GLOBALS.GADGET_SPECS = JSON.parse('{{GADGET_SPECS|js_string}}');
    GLOBALS.INTERACTION_SPECS = JSON.parse('{{INTERACTION_SPECS|js_string}}');
    GLOBALS.INVALID_PARAMETER_NAMES = JSON.parse('{{INVALID_PARAMETER_NAMES|js_string}}');
    GLOBALS.NEW_STATE_TEMPLATE = JSON.parse(
      '{{NEW_STATE_TEMPLATE|js_string}}');
    GLOBALS.PANEL_SPECS = JSON.parse('{{PANEL_SPECS|js_string}}');
    GLOBALS.TAG_REGEX = JSON.parse('{{TAG_REGEX|js_string}}');
    GLOBALS.SHOW_TRAINABLE_UNRESOLVED_ANSWERS = JSON.parse('{{SHOW_TRAINABLE_UNRESOLVED_ANSWERS|js_string}}');
  </script>

  <script type="text/javascript" src="https://www.google.com/jsapi"></script>
  <script type="text/javascript">
    if (window.google && window.google.load) {
      google.load('visualization', '1', {packages: ['corechart']});
    } else {
      throw 'error: Could not load google visualization library. Are you offline?';
    }
  </script>

  <style>
    html, body {
      background-color: #eee;
    }
  </style>

  {{dependencies_html}}
{% endblock header_js %}

{% block navbar_breadcrumb %}
  <ul class="nav navbar-nav oppia-navbar-breadcrumb ng-cloak" ng-controller="EditorNavbarBreadcrumb">
    <li>
      <span class="oppia-navbar-breadcrumb-separator"></span>
      <span ng-if="navbarTitle">
        <[navbarTitle]>
        <span class="oppia-navbar-breadcrumb-separator" style="margin-left: 5px;"></span>
        <span>
          <[getCurrentTabName()]>
        </span>
      </span>
      <span ng-if="!navbarTitle">
        Loading...
      </span>
    </li>
  </ul>
{% endblock navbar_breadcrumb %}

{% block local_top_nav_options %}
  <ul class="nav navbar-nav oppia-navbar-nav navbar-right ng-cloak" ng-controller="EditorNavigation" style="margin-left: 20px;">
    <li ng-class="{'active': getTabStatuses().active === 'main', 'dropdown': countWarnings()}">
      <a href="#" tooltip="Editor" tooltip-placement="<[countWarnings() ? 'left' : 'bottom']>" ng-click="selectMainTab()" class="protractor-test-main-tab">
        <span class="glyphicon glyphicon-pencil"></span>
      </a>
      <div ng-show="countWarnings()" class="oppia-exploration-warnings-indicator" ng-click="selectMainTab()" ng-class="{'oppia-exploration-warnings-critical-color': hasCriticalWarnings(), 'oppia-exploration-warnings-error-color': !hasCriticalWarnings()}">
        <span class="oppia-exploration-warnings-count">
          <[countWarnings()]>
        </span>
      </div>
      <ul class="dropdown-menu oppia-exploration-warnings-box">
        <span class="oppia-exploration-warnings-header">Warnings</span>
        <li class="oppia-exploration-warnings-text" ng-repeat="warning in getWarnings() track by $index">
          <hr class="oppia-exploration-warnings-separator">
          <span ng-if="warning.type === 'critical'">
            <strong><[warning.message]></strong>
          </span>
          <span ng-if="warning.type !== 'critical'">
            <[warning.message]>
          </span>
        </li>
      </ul>
    </li>

    {% if username %}
      <li id="tutorialPreviewTab" ng-class="{'active': getTabStatuses().active === 'preview'}">
        <a href="#" tooltip="Preview" tooltip-placement="bottom" ng-click="selectPreviewTab()" class="protractor-test-preview-tab">
          <span class="glyphicon glyphicon-play"></span>
        </a>
      </li>
    {% endif %}

    <li ng-class="{'active': getTabStatuses().active === 'settings'}">
      <a href="#" tooltip="Settings" tooltip-placement="bottom" ng-click="selectSettingsTab()" class="protractor-test-settings-tab">
        <span class="glyphicon glyphicon-cog"></span>
      </a>
    </li>

    {% if username %}
      <li ng-class="{'active': getTabStatuses().active === 'stats'}">
        <a href="#" tooltip="Statistics" tooltip-placement="bottom" ng-click="selectStatsTab()">
          <span class="glyphicon glyphicon-stats"></span>
        </a>
      </li>
    {% endif %}

    <li ng-class="{'active': getTabStatuses().active === 'history'}">
      <a href="#" tooltip="History" tooltip-placement="bottom" ng-click="selectHistoryTab()" disabled="explorationRightsService.isCloned()" class="protractor-test-history-tab">
        <span class="glyphicon glyphicon-time"></span>
      </a>
    </li>

    <li ng-class="{'active': getTabStatuses().active === 'feedback'}">
      <a href="#" tooltip="Feedback" tooltip-placement="bottom" tooltip-append-to-body="true" ng-click="selectFeedbackTab()">
        <span class="glyphicon glyphicon-comment"></span>
      </a>
    </li>

    {% if username %}
      <li class="dropdown">
        <a href="#" tooltip="Help" tooltip-placement="bottom"
           ng-click="openEditorTutorial()">
          <span class="glyphicon glyphicon-question-sign"></span>
        </a>
        <div ng-if="postTutorialHelpPopoverIsShown" class="popover bottom oppia-post-tutorial-popover">
          <div class="arrow"></div>
          <div class="popover-content">If you need help in the future, click here!</div>
        </div>
      </li>
    {% endif %}
  </ul>

  <ul class="nav navbar-nav oppia-navbar-nav navbar-right ng-cloak" ng-controller="ExplorationSaveAndPublishButtons">
    <li ng-if="isPrivate()">
      <div class="btn-group" style="margin-right: 10px; margin-top: 8px;"
           title="<[getPublishExplorationButtonTooltip()]>">
        <button type="button" class="btn btn-default protractor-test-publish-exploration"
                ng-class="{'btn-success': !isExplorationLockedForEditing() && !countWarnings()}"
                ng-click="showPublishExplorationModal()"
                ng-disabled="isExplorationLockedForEditing() || countWarnings()">
          <i class="material-icons md-18 md-dark visible-sm visible-xs oppia-save-publish-button-icon"
             alt="Publish to Gallery">&#xE2C3;</i>
          <span class="hidden-sm hidden-xs">Publish to Gallery</span>
        </button>
      </div>
    </li>

    <li ng-if="isEditableOutsideTutorialMode()">
      <div dropdown class="btn-group" style="margin-right: 10px; margin-top: 8px;"
           title="<[getSaveButtonTooltip()]>">
        <button id="tutorialSaveButton" class="btn btn-default protractor-test-save-changes" ng-class="{'btn-success': isExplorationSaveable()}" ng-click="saveChanges()" ng-disabled="!isExplorationSaveable()">
          <span ng-if="!isSaveInProgress">
            <span ng-if="isPrivate()">
              <i class="material-icons md-18 md-dark visible-sm visible-xs oppia-save-publish-button-icon"
             alt="Save Draft">&#xE161;</i>
              <span class="hidden-sm hidden-xs">Save Draft</span>
            </span>
            <span ng-if="!isPrivate()" title="Publish Changes">
              <i class="material-icons md-18 md-dark visible-sm visible-xs oppia-save-publish-button-icon"
             alt="Publish Changes">&#xE2C3;</i>
              <span class="hidden-sm hidden-xs">Publish Changes</span>
            </span>
            <span class="hidden-sm hidden-xs" ng-if="getChangeListLength()" style="opacity: 0.5">(<[getChangeListLength()]>)</span>
          </span>
          <span ng-if="isSaveInProgress">
            <span ng-if="isPrivate()">Saving...</span>
            <span ng-if="!isPrivate()">Publishing...</span>
          </span>
        </button>
        <button type="button" class="btn btn-default dropdown-toggle protractor-test-save-discard-toggle"
                ng-disabled="!getChangeListLength()" dropdown-toggle>
          <span class="caret"></span>
        </button>
        <ul class="dropdown-menu" role="menu">
          <li><a ng-click="discardChanges()" ng-class="{'oppia-disabled-link': !getChangeListLength()}" class="protractor-test-discard-changes" title="Discard all pending changes.">Discard Draft</a></li>
        </ul>
      </div>
    </li>
  </ul>
{% endblock local_top_nav_options %}

{% block content %}
  <div ng-controller="ExplorationEditor" ng-cloak>
    <script type="text/ng-template" id="modals/publishExploration">
      <div class="modal-header">
        <h3>Publish Exploration</h3>
      </div>

      <div class="modal-body oppia-long-text">
        <p>
          Congratulations, you're about to publish an exploration!
        </p>
        <p>
          Before publishing, please ensure that your exploration fits the
          <a href="/about#publication-criteria" target="_blank">site publication criteria</a>. In particular, it should:
          <ul>
            <li>help its intended audience learn something new</li>
            <li>provide useful feedback/guidance to help them if they get stuck.</li>
          </ul>
        </p>
        <p>
          Once the exploration is published, it will be available in the gallery for anyone to learn from and provide feedback. You can also check out
            its stats by clicking on the Stats tab in the top right of the editor.
        </p>
      </div>

      <div class="modal-footer">
        <button class="btn btn-default" ng-click="cancel()">Cancel</button>
        <button class="btn btn-success protractor-test-confirm-publish" ng-click="publish()">Publish Exploration</button>
      </div>
    </script>

    <script type="text/ng-template" id="modals/deleteExploration">
      <div class="modal-header">
        <h3>Delete Exploration</h3>
      </div>

      <div class="modal-body">
        <p>
          Really delete this exploration? <strong>This action cannot be reversed.</strong>
        </p>
      </div>

      <div class="modal-footer">
        <button class="btn btn-default" ng-click="cancel()">Cancel</button>
        <button class="btn btn-danger" ng-click="reallyDelete()">Delete Exploration</button>
      </div>
    </script>

    <script type="text/ng-template" id="modals/saveExploration">
      <div class="modal-header">
        <h3>
          <span ng-if="isExplorationPrivate">Save Draft</span>
          <span ng-if="!isExplorationPrivate">Publish Changes</span>
        </h3>
      </div>
      <div class="modal-body oppia-long-text">
        <p>
          <span ng-if="isExplorationPrivate">(Optional)</span>
          Please enter a brief description of what you have changed:
          <textarea rows="3" cols="50" ng-model="commitMessage" focus-on="saveChangesModalOpened" class="protractor-test-commit-message-input"></textarea>
        </p>

        <div ng-if="explorationChangesExist">
          <em>
            You changed the following properties of the exploration:
          </em>
          <ul>
            <li ng-repeat="(propertyName, changeInfo) in explorationPropertyChanges">
              <[formatExplorationPropertyChange(propertyName, changeInfo)]>
            </li>
          </ul>
        </div>

        <p ng-if="addedStates.length > 0">
          <em>You added the following cards</em>: <strong><[formatStateList(addedStates)]></strong>
        </p>

        <div ng-if="stateChangesExist">
          <em>
            You made the following changes to cards:
          </em>
          <div ng-repeat="(stateName, stateChanges) in statePropertyChanges">
            <h5><[stateName]></h5>
            <ul>
              <li ng-repeat="(propertyName, changeInfo) in stateChanges">
                <[formatStatePropertyChange(propertyName, changeInfo)]>
              </li>
            </ul>
          </div>
        </div>

        <p ng-if="deletedStates.length > 0">
          <em>You deleted the following cards:</em> <strong><[formatStateList(deletedStates)]></strong>
        </p>

        <p ng-if="changedStates.length > 0">
          <em>You changed the following cards:</em> <strong><[formatStateList(changedStates)]></strong>
        </p>

        <p ng-if="addedGadgets.length > 0">
          <em>You added the following gadgets</em>: <strong><[formatGadgetList(addedGadgets)]></strong>
        </p>

        <div ng-if="gadgetChangesExist">
          <em>
            You made the following changes to gadgets:
          </em>
          <div ng-repeat="(gadgetName, gadgetChanges) in gadgetPropertyChanges">
            <h5><[gadgetName]></h5>
            <ul>
              <li ng-repeat="(propertyName, changeInfo) in gadgetChanges">
                <[formatGadgetPropertyChange(propertyName, changeInfo)]>
              </li>
            </ul>
          </div>
        </div>

        <p ng-if="deletedGadgets.length > 0">
          <em>You deleted the following gadgets:</em> <strong><[formatGadgetList(deletedGadgets)]></strong>
        </p>

        <p ng-if="changedGadgets.length > 0">
          <em>You changed the following gadgets:</em> <strong><[formatGadgetList(changedGadgets)]></strong>
        </p>
      </div>
      <div class="modal-footer">
        <button class="btn btn-default" ng-click="cancel()">Cancel</button>
        <button class="btn btn-success protractor-test-close-save-modal" ng-disabled="!isExplorationPrivate && !commitMessage" ng-click="save(commitMessage)">
          <span ng-if="isExplorationPrivate">Save Draft</span>
          <span ng-if="!isExplorationPrivate">Publish Changes</span>
        </button>
      </div>
    </script>

    <div class="container-fluid" ng-joy-ride="tutorialInProgress" config="EDITOR_TUTORIAL_OPTIONS" on-finish="onLeaveTutorial()" on-skip="onLeaveTutorial()">
      <div class="row" ng-if="explorationRightsService.isCloned()">
        <div class="col-lg-12 col-md-12 col-sm-12">
          <div class="oppia-align-center alert alert-warning" style="padding: 2px; width: 90%;">
            <strong>Note:</strong> This is a private, unpublishable copy of a
            <a ng-href="<[getExplorationUrl(explorationRightsService.clonedFrom())]>" target="_blank">public exploration</a>.
          </div>
        </div>
      </div>

      <div ng-show="getTabStatuses().active === 'main'">
        <div class="row">
          <div class="col-lg-8 col-md-8 col-sm-8">
            <div>
              {% include 'editor/state_editor.html' %}
            </div>
          </div>
          <div class="col-lg-4 col-md-4 col-sm-4">
            <div class="oppia-editor-sidebar hidden-xs hidden-sm">
              <div>
                {% include 'editor/exploration_graph.html' %}
              </div>
              <div ng-show="areGadgetsEnabled()">
                {% include 'editor/gadget_editor.html' %}
              </div>
            </div>
          </div>
          {% include 'attribution_guide.html' %}
        </div>
      </div>

      <!-- This is an ng-if, so that the preview loads the latest version of the exploration each time the tab is accessed. -->
      <div ng-if="getTabStatuses().active === 'preview'">
        {% include 'editor/exploration_preview.html' %}
      </div>

      <div ng-show="getTabStatuses().active === 'stats'">
        {% include 'editor/exploration_statistics.html' %}
      </div>

      <div ng-show="getTabStatuses().active === 'settings'">
        {% include 'editor/exploration_settings.html' %}
      </div>

      <div ng-show="getTabStatuses().active === 'history'">
        {% include 'editor/exploration_history.html' %}
      </div>

      <div ng-show="getTabStatuses().active === 'feedback'">
        {% include 'editor/exploration_feedback.html' %}
      </div>
    </div>
  </div>

  <!-- These definitions must be included exactly once on the page for the graph SVGs to work in Firefox. -->
  <svg width="0" height="0">
    <defs>
      <marker id="arrowhead" viewBox="0 0 18 18" refX="10" refY="3"
              markerWidth="10" markerHeight="6" orient="auto">
        <path d="M 0 0 L 10 4 L 0 8 z" fill="grey"></path>
      </marker>
      <marker id="arrowhead-green" viewBox="0 0 18 18" refX="10" refY="3"
              markerWidth="10" markerHeight="6" orient="auto">
        <path d="M 0 0 L 10 4 L 0 8 z" fill="#1F7D1F"></path>
      </marker>
      <marker id="arrowhead-red" viewBox="0 0 18 18" refX="10" refY="3"
              markerWidth="10" markerHeight="6" orient="auto">
        <path d="M 0 0 L 10 4 L 0 8 z" fill="#B22222"></path>
      </marker>
      <linearGradient id="nodegradient" x1="0%" x2="100%" y1="0%" y2="0%">
        <stop offset="0%" style="stop-opacity: 1; stop-color: darkseagreen;"></stop>
        <stop offset="100%" style="stop-opacity: 0.1; stop-color: darkseagreen;"></stop>
      </linearGradient>
    </defs>
  </svg>

  <script type="text/ng-template" id="inline/rule_editor">
    {% include 'components/rule_editor.html' %}
  </script>

  <script type="text/ng-template" id="inline/answer_group_editor">
    {% include 'components/answer_group_editor.html' %}
  </script>

  {% include 'components/exploration_embed_button.html' %}
  {% include 'components/gadget_panel.html' %}
<<<<<<< HEAD
  {% include 'components/profile_link.html' %}
=======
  {% include 'components/param_changes_editor.html' %}
  {% include 'components/visualizations.html' %}
>>>>>>> 289fcb2f

{% endblock content %}

{% block footer_js %}
  {{ super() }}
  <script src="/third_party/static/d3js-3.4.11/d3.min.js"></script>
  <script>
    {{ include_js_file('editor/ExplorationEditor.js') }}
    {{ include_js_file('editor/EditorServices.js') }}
    {{ include_js_file('editor/ExplorationEditorAdvancedFeaturesService.js') }}
    {{ include_js_file('editor/ExplorationGraph.js') }}
    {{ include_js_file('editor/ExplorationPreview.js') }}
    {{ include_js_file('components/explorationEmbedButton.js') }}
    {{ include_js_file('components/paramChangesEditor.js') }}
    {{ include_js_file('components/valueGeneratorEditor.js') }}
    {{ include_js_file('components/gadgetPanel.js') }}
    {{ value_generators_js }}
    {{ include_js_file('services/explorationContextService.js') }}
    {{ include_js_file('services/explorationServices.js') }}
    {{ include_js_file('editor/RouterServices.js') }}
    {{ include_js_file('editor/ExplorationStatistics.js') }}
    {{ include_js_file('editor/ExplorationSettings.js') }}
    {{ include_js_file('editor/ExplorationHistory.js') }}
    {{ include_js_file('editor/HistoryServices.js') }}
    {{ include_js_file('editor/ExplorationFeedback.js') }}
    {{ include_js_file('editor/SidebarStateName.js') }}
    {{ include_js_file('editor/StateParameterChanges.js') }}
    {{ include_js_file('editor/StateEditor.js') }}
    {{ include_js_file('editor/StateResponses.js') }}
    {{ include_js_file('editor/StateStatistics.js') }}
    /* These should come after the valueGeneratorEditor scripts. */
    {{ include_js_file('editor/GadgetValidationService.js') }}
    {{ include_js_file('editor/GadgetEditor.js') }}
    {{ include_js_file('editor/StateInteraction.js') }}
    {{ include_js_file('player/PlayerServices.js') }}
    {{ include_js_file('player/StateTransitionService.js') }}
    {{ include_js_file('components/ruleEditor.js') }}
    {{ include_js_file('components/answerGroupEditor.js') }}
    {{ include_js_file('components/profileLink.js') }}

    {% for skin_js_url in skin_js_urls %}
      {{ include_skins_js_file(skin_js_url) }}
    {% endfor %}
  </script>

  {{ skin_templates }}
  {{ interaction_templates }}
  {{ interaction_validators_html }}
  {{ gadget_templates }}
{% endblock footer_js %}<|MERGE_RESOLUTION|>--- conflicted
+++ resolved
@@ -404,12 +404,9 @@
 
   {% include 'components/exploration_embed_button.html' %}
   {% include 'components/gadget_panel.html' %}
-<<<<<<< HEAD
+  {% include 'components/param_changes_editor.html' %}
   {% include 'components/profile_link.html' %}
-=======
-  {% include 'components/param_changes_editor.html' %}
   {% include 'components/visualizations.html' %}
->>>>>>> 289fcb2f
 
 {% endblock content %}
 
