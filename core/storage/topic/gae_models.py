--- conflicted
+++ resolved
@@ -594,7 +594,30 @@
             post_commit_is_private=not topic_rights.topic_is_published
         ).put()
 
-<<<<<<< HEAD
+    @staticmethod
+    def get_export_policy():
+        """Model contains user data."""
+        return base_models.EXPORT_POLICY.CONTAINS_USER_DATA
+
+    @classmethod
+    def export_data(cls, user_id):
+        """(Takeout) Export user-relevant properties of TopicRightsModel.
+
+        Args:
+            user_id: str. The user_id denotes which user's data to extract.
+
+        Returns:
+            dict. The user-relevant properties of TopicRightsModel in a dict
+            format. In this case, we are returning all the ids of the topics
+            this user manages.
+        """
+        managed_topics = cls.get_all().filter(cls.manager_ids == user_id)
+        managed_topic_ids = [right.id for right in managed_topics]
+
+        return {
+            'managed_topic_ids': managed_topic_ids
+        }
+
 
 class TopicRightsAllUsersModel(base_models.BaseModel):
     """Temporary storage model for all user ids ever mentioned in the topic
@@ -655,29 +678,4 @@
                     if user_id not in feconf.SYSTEM_USERS]
         user_settings_models = user_models.UserSettingsModel.get_multi(
             user_ids, include_deleted=True)
-        return all(model is not None for model in user_settings_models)
-=======
-    @staticmethod
-    def get_export_policy():
-        """Model contains user data."""
-        return base_models.EXPORT_POLICY.CONTAINS_USER_DATA
-
-    @classmethod
-    def export_data(cls, user_id):
-        """(Takeout) Export user-relevant properties of TopicRightsModel.
-
-        Args:
-            user_id: str. The user_id denotes which user's data to extract.
-
-        Returns:
-            dict. The user-relevant properties of TopicRightsModel in a dict
-            format. In this case, we are returning all the ids of the topics
-            this user manages.
-        """
-        managed_topics = cls.get_all().filter(cls.manager_ids == user_id)
-        managed_topic_ids = [right.id for right in managed_topics]
-
-        return {
-            'managed_topic_ids': managed_topic_ids
-        }
->>>>>>> 589728b8
+        return all(model is not None for model in user_settings_models)