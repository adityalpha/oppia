--- conflicted
+++ resolved
@@ -2092,24 +2092,9 @@
 
     @classmethod
     def _convert_states_v25_dict_to_v26_dict(cls, states_dict):
-<<<<<<< HEAD
-        """Converts from version 25 to 26. Version 26 adds content_translations
-        dict to the state, which will allow translators to add translation
-        script for the state contents.
-
-        NOTE: This migration will also filter out the content_id from
-        content_ids_to_audio_translations such that the state passes the new
-        validation check safely.
-
-        Earlier state validation use to check that the set of all content ids
-        present within the state is sub-set of the
-        content_ids_to_audio_translations keys, but the new validation will
-        check whether both are equal.
-=======
         """Converts from version 25 to 26. Version 26 adds a new
         customization arg to DragAndDropSortInput interaction which allows
         multiple sort items in the same position.
->>>>>>> fbea2efe
 
         Args:
             states_dict: dict. A dict where each key-value pair represents,
@@ -2119,47 +2104,6 @@
         Returns:
             dict. The converted states_dict.
         """
-<<<<<<< HEAD
-        for _, state_dict in states_dict.iteritems():
-            state_content_id_list = []
-
-            # Add state card's content id into the state_content_id_list.
-            state_content_id_list.append(state_dict['content']['content_id'])
-
-            # Add answer_groups content id into the state_content_id_list.
-            for answer_group in state_dict['interaction']['answer_groups']:
-                answer_feedback = answer_group['outcome']['feedback']
-                state_content_id_list.append(answer_feedback['content_id'])
-
-            # If present add default_outcome content id into
-            # state_content_id_list.
-            default_outcome = state_dict['interaction']['default_outcome']
-            if default_outcome:
-                state_content_id_list.append(
-                    default_outcome['feedback']['content_id'])
-
-            # Add hints content id into state_content_id_list.
-            for hint in state_dict['interaction']['hints']:
-                state_content_id_list.append(hint['hint_content']['content_id'])
-
-            # If present add solution content id into state_content_id_list.
-            solution = state_dict['interaction']['solution']
-            if solution:
-                state_content_id_list.append(
-                    solution['explanation']['content_id'])
-
-            # Filter content_ids_to_audio_translations with unwanted content id.
-            citat = state_dict['content_ids_to_audio_translations']
-            extra_content_ids_in_citat = (
-                set(citat.keys()) - set(state_content_id_list))
-            for content_id in extra_content_ids_in_citat:
-                state_dict['content_ids_to_audio_translations'].pop(content_id)
-
-            # Create content_translations using the state_content_id_list.
-            state_dict['content_translations'] = {}
-            for content_id in state_content_id_list:
-                state_dict['content_translations'][content_id] = {}
-=======
         for state_dict in states_dict.values():
             if state_dict['interaction']['id'] == 'DragAndDropSortInput':
                 customization_args = state_dict[
@@ -2169,7 +2113,71 @@
                         'value': False
                     }
                 })
->>>>>>> fbea2efe
+
+        return states_dict
+
+    @classmethod
+    def _convert_states_v26_dict_to_v27_dict(cls, states_dict):
+        """Converts from version 26 to 27. Version 27 adds content_translations
+        dict to the state, which will allow translators to add translation
+        script for the state contents.
+
+        NOTE: This migration will also filter out the content_id from
+        content_ids_to_audio_translations such that the state passes the new
+        validation check safely.
+
+        Earlier state validation use to check that the set of all content ids
+        present within the state is sub-set of the
+        content_ids_to_audio_translations keys, but the new validation will
+        check whether both are equal.
+
+         Args:
+            states_dict: dict. A dict where each key-value pair represents,
+                respectively, a state name and a dict used to initialize a
+                State domain object.
+
+        Returns:
+            dict. The converted states_dict.
+        """
+        for _, state_dict in states_dict.iteritems():
+            state_content_id_list = []
+
+            # Add state card's content id into the state_content_id_list.
+            state_content_id_list.append(state_dict['content']['content_id'])
+
+            # Add answer_groups content id into the state_content_id_list.
+            for answer_group in state_dict['interaction']['answer_groups']:
+                answer_feedback = answer_group['outcome']['feedback']
+                state_content_id_list.append(answer_feedback['content_id'])
+
+            # If present add default_outcome content id into
+            # state_content_id_list.
+            default_outcome = state_dict['interaction']['default_outcome']
+            if default_outcome:
+                state_content_id_list.append(
+                    default_outcome['feedback']['content_id'])
+
+            # Add hints content id into state_content_id_list.
+            for hint in state_dict['interaction']['hints']:
+                state_content_id_list.append(hint['hint_content']['content_id'])
+
+            # If present add solution content id into state_content_id_list.
+            solution = state_dict['interaction']['solution']
+            if solution:
+                state_content_id_list.append(
+                    solution['explanation']['content_id'])
+
+            # Filter content_ids_to_audio_translations with unwanted content id.
+            citat = state_dict['content_ids_to_audio_translations']
+            extra_content_ids_in_citat = (
+                set(citat.keys()) - set(state_content_id_list))
+            for content_id in extra_content_ids_in_citat:
+                state_dict['content_ids_to_audio_translations'].pop(content_id)
+
+            # Create content_translations using the state_content_id_list.
+            state_dict['content_translations'] = {}
+            for content_id in state_content_id_list:
+                state_dict['content_translations'][content_id] = {}
 
         return states_dict
 
@@ -2208,7 +2216,7 @@
     # incompatible changes are made to the exploration schema in the YAML
     # definitions, this version number must be changed and a migration process
     # put in place.
-    CURRENT_EXP_SCHEMA_VERSION = 31
+    CURRENT_EXP_SCHEMA_VERSION = 32
     LAST_UNTITLED_SCHEMA_VERSION = 9
 
     @classmethod
@@ -2760,18 +2768,28 @@
     def _convert_v30_dict_to_v31_dict(cls, exploration_dict):
         """Converts a v30 exploration dict into a v31 exploration dict.
 
-<<<<<<< HEAD
-        Adds content_tranlations in state for adding text translation.
-=======
         Adds a new customization arg to DragAndDropSortInput interactions
         which allows multiple sort items in the same position.
->>>>>>> fbea2efe
         """
         exploration_dict['schema_version'] = 31
 
         exploration_dict['states'] = cls._convert_states_v25_dict_to_v26_dict(
             exploration_dict['states'])
         exploration_dict['states_schema_version'] = 26
+
+        return exploration_dict
+
+    @classmethod
+    def _convert_v31_dict_to_v32_dict(cls, exploration_dict):
+        """Converts a v31 exploration dict into a v32 exploration dict.
+
+        Adds content_tranlations in state for adding text translation.
+        """
+        exploration_dict['schema_version'] = 32
+
+        exploration_dict['states'] = cls._convert_states_v26_dict_to_v27_dict(
+            exploration_dict['states'])
+        exploration_dict['states_schema_version'] = 27
 
         return exploration_dict
 
@@ -2962,6 +2980,11 @@
             exploration_dict = cls._convert_v30_dict_to_v31_dict(
                 exploration_dict)
             exploration_schema_version = 31
+
+        if exploration_schema_version == 31:
+            exploration_dict = cls._convert_v31_dict_to_v32_dict(
+                exploration_dict)
+            exploration_schema_version = 32
 
         return (exploration_dict, initial_schema_version)
 
