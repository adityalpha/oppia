var_for_docker_image: &docker_image circleci/python:2.7.14-jessie-browsers

anchor_for_job_defaults: &job_defaults
  working_directory: /home/circleci/oppia
  # machine:
  #   image: ubuntu-1604:201903-01
  # Its okay to hardcode the CC_TEST_REPORTER_ID as the only risk in doing so is
  # when someone uses this test coverage ID to post incorrect coverage data.
  # This generally does not occur and if it happens, it would be replaced with
  # data from subsequent coverage payloads. See this comment for more
  # information: https://github.com/oppia/oppia/pull/7067#issuecomment-508822501
  environment:
    CC_TEST_REPORTER_ID: 561968e2f03d3bb4f1aed69dc94174c2e3b9dc82cf1f8ad31fc799f8c67afc6e
  docker:
    - image: *docker_image

anchor_for_installing_dependencies: &install_dependencies
  name: Install dependencies
  command: |
    source scripts/setup.sh || exit 1
    source scripts/setup_gae.sh || exit 1

anchor_for_installing_cc_test_reporter: &install_cc
  name: Install codeclimate test reporter
  command: |
    curl -L https://codeclimate.com/downloads/test-reporter/test-reporter-latest-linux-amd64 > ./cc-test-reporter
    chmod +x ./cc-test-reporter
    ./cc-test-reporter before-build

anchor_for_restoring_cache: &restore_cache
  keys:
    - setup-files-cache-{{ checksum "date" }}
    - third-party-cache-{{ checksum "date" }}

anchor_for_installing_chrome: &install_chrome
  name: Install Chrome
  command: |
    sudo apt-get install lsb-release libappindicator3-1
    curl -L -o google-chrome.deb https://github.com/webnicer/chrome-downloads/raw/master/x64.deb/google-chrome-stable_67.0.3396.99-1_amd64.deb
    sudo dpkg -i google-chrome.deb
    sudo sed -i 's|HERE/chrome"|HERE/chrome" --disable-setuid-sandbox|g' /opt/google/chrome/google-chrome
    rm google-chrome.deb

version: 2
jobs:
  setup:
    <<: *job_defaults
    steps:
      - checkout
      - run: date +%F > date
    #   - restore_cache:
    #       <<: *restore_cache
      - run:
          <<: *install_dependencies
    #   - save_cache:
    #       key: setup-files-cache-{{ checksum "date" }}
    #       paths:
    #         - node_modules/
    #         - ../oppia_tools/

  lint_tests:
    <<: *job_defaults
    steps:
      - checkout
<<<<<<< HEAD
      - run: date +%F > date
    #   - restore_cache:
    #       <<: *restore_cache
=======
      - run:
          <<: *install_dependencies
      - run: sudo pip install pyyaml
>>>>>>> ccd9fe37
      - run:
          name: Run lint tests
          command: |
            bash scripts/install_third_party.sh
            python scripts/third_party_size_check.py
            python scripts/pre_commit_linter.py --path=. --verbose
<<<<<<< HEAD
    #   - save_cache:
    #       key: third-party-cache-{{ checksum "date" }}
    #       paths:
    #         - third_party/
=======
>>>>>>> ccd9fe37

  frontend_tests:
    <<: *job_defaults
    steps:
      - checkout
      - run: date +%F > date
    #   - restore_cache:
    #       <<: *restore_cache
      - run:
          name: Run frontend tests
          command: |
            bash -x scripts/run_frontend_tests.sh --run-minified-tests=true
      - run:
          name: Generate frontend coverage report
          command: |
            sudo pip install codecov
            codecov --file ../karma_coverage_reports/lcov.info -F frontend
          when: on_success

  backend_tests:
    <<: *job_defaults
    steps:
      - checkout
      - run: date +%F > date
    #   - restore_cache:
    #       <<: *restore_cache
      - run:
          name: Run backend tests
          command: |
            bash scripts/run_backend_tests.sh --generate_coverage_report --exclude_load_tests
      - run:
          <<: *install_cc
      - run:
          name: Generate backend coverage report
          command: |
            sudo pip install codecov
            codecov -F backend
            ./cc-test-reporter format-coverage -t coverage.py coverage.xml
            ./cc-test-reporter sum-coverage coverage/codeclimate.json
            ./cc-test-reporter upload-coverage
          when: on_success

  accessibility_e2e_tests:
    <<: *job_defaults
    steps:
      - checkout
      - run: date +%F > date
    #   - restore_cache:
    #       <<: *restore_cache
      - run:
          <<: *install_chrome
      - run:
          name: Run accessibility e2e Tests
          command: |
            bash scripts/run_e2e_tests.sh --suite="accessibility" --prod_env --sharding=false

  additionalEditorAndPlayerFeatures_e2e_tests:
    <<: *job_defaults
    steps:
      - checkout
      - run: date +%F > date
    #   - restore_cache:
    #       <<: *restore_cache
      - run:
          <<: *install_chrome
      - run:
          name: Run additionalEditorAndPlayerFeatures e2e Tests
          command: |
            bash scripts/run_e2e_tests.sh --suite="additionalEditorAndPlayerFeatures" --prod_env --sharding=false

  collections_e2e_tests:
    <<: *job_defaults
    steps:
      - checkout
      - run: date +%F > date
    #   - restore_cache:
    #       <<: *restore_cache
      - run:
          <<: *install_chrome
      - run:
          name: Run collections e2e Tests
          command: |
            bash scripts/run_e2e_tests.sh --suite="collections" --prod_env --sharding=false

  coreEditorAndPlayerFeatures_e2e_tests:
    <<: *job_defaults
    steps:
      - checkout
      - run: date +%F > date
    #   - restore_cache:
    #       <<: *restore_cache
      - run:
          <<: *install_chrome
      - run:
          name: Run coreEditorAndPlayerFeatures e2e Tests
          command: |
            bash scripts/run_e2e_tests.sh --suite="coreEditorAndPlayerFeatures" --prod_env --sharding=false

  embedding_e2e_tests:
    <<: *job_defaults
    steps:
      - checkout
      - run: date +%F > date
    #   - restore_cache:
    #       <<: *restore_cache
      - run:
          <<: *install_chrome
      - run:
          name: Run embedding e2e Tests
          command: |
            bash scripts/run_e2e_tests.sh --suite="embedding" --prod_env --sharding=false

  explorationFeedbackTab_e2e_tests:
    <<: *job_defaults
    steps:
      - checkout
      - run: date +%F > date
    #   - restore_cache:
    #       <<: *restore_cache
      - run:
          <<: *install_chrome
      - run:
          name: Run explorationFeedbackTab e2e Tests
          command: |
            bash scripts/run_e2e_tests.sh --suite="explorationFeedbackTab" --prod_env --sharding=false

  explorationHistoryTab_e2e_tests:
    <<: *job_defaults
    steps:
      - checkout
      - run: date +%F > date
    #   - restore_cache:
    #       <<: *restore_cache
      - run:
          <<: *install_chrome
      - run:
          name: Run explorationHistoryTab e2e Tests
          command: |
            bash scripts/run_e2e_tests.sh --suite="explorationHistoryTab" --prod_env --sharding=false

  explorationStatisticsTab_e2e_tests:
    <<: *job_defaults
    steps:
      - checkout
      - run: date +%F > date
    #   - restore_cache:
    #       <<: *restore_cache
      - run:
          <<: *install_chrome
      - run:
          name: Run explorationStatisticsTab e2e Tests
          command: |
            bash scripts/run_e2e_tests.sh --suite="explorationStatisticsTab" --prod_env --sharding=false

  explorationTranslationTab_e2e_tests:
    <<: *job_defaults
    steps:
      - checkout
      - run: date +%F > date
    #   - restore_cache:
    #       <<: *restore_cache
      - run:
          <<: *install_chrome
      - run:
          name: Run explorationTranslationTab e2e Tests
          command: |
            bash scripts/run_e2e_tests.sh --suite="explorationTranslationTab" --prod_env --sharding=false

  extensions_e2e_tests:
    <<: *job_defaults
    steps:
      - checkout
      - run: date +%F > date
    #   - restore_cache:
    #       <<: *restore_cache
      - run:
          <<: *install_chrome
      - run:
          name: Run extensions e2e Tests
          command: |
            bash scripts/run_e2e_tests.sh --suite="extensions" --prod_env --sharding=false

  learnerDashboard_e2e_tests:
    <<: *job_defaults
    steps:
      - checkout
      - run: date +%F > date
    #   - restore_cache:
    #       <<: *restore_cache
      - run:
          <<: *install_chrome
      - run:
          name: Run learnerDashboard e2e Tests
          command: |
            bash scripts/run_e2e_tests.sh --suite="learnerDashboard" --prod_env --sharding=false

  learner_e2e_tests:
    <<: *job_defaults
    steps:
      - checkout
      - run: date +%F > date
    #   - restore_cache:
    #       <<: *restore_cache
      - run:
          <<: *install_chrome
      - run:
          name: Run learner e2e Tests
          command: |
            bash scripts/run_e2e_tests.sh --suite="learner" --prod_env --sharding=false

  library_e2e_tests:
    <<: *job_defaults
    steps:
      - checkout
      - run: date +%F > date
    #   - restore_cache:
    #       <<: *restore_cache
      - run:
          <<: *install_chrome
      - run:
          name: Run library e2e Tests
          command: |
            bash scripts/run_e2e_tests.sh --suite="library" --prod_env --sharding=false

  navigation_e2e_tests:
    <<: *job_defaults
    steps:
      - checkout
      - run: date +%F > date
    #   - restore_cache:
    #       <<: *restore_cache
      - run:
          <<: *install_chrome
      - run:
          name: Run navigation e2e Tests
          command: |
            bash scripts/run_e2e_tests.sh --suite="navigation" --prod_env --sharding=false

  preferences_e2e_tests:
    <<: *job_defaults
    steps:
      - checkout
      - run: date +%F > date
    #   - restore_cache:
    #       <<: *restore_cache
      - run:
          <<: *install_chrome
      - run:
          name: Run preferences e2e Tests
          command: |
            bash scripts/run_e2e_tests.sh --suite="preferences" --prod_env --sharding=false

  profileMenu_e2e_tests:
    <<: *job_defaults
    steps:
      - checkout
      - run: date +%F > date
    #   - restore_cache:
    #       <<: *restore_cache
      - run:
          <<: *install_chrome
      - run:
          name: Run profileMenu e2e Tests
          command: |
            bash scripts/run_e2e_tests.sh --suite="profileMenu" --prod_env --sharding=false

  publication_e2e_tests:
    <<: *job_defaults
    steps:
      - checkout
      - run: date +%F > date
    #   - restore_cache:
    #       <<: *restore_cache
      - run:
          <<: *install_chrome
      - run:
          name: Run publication e2e Tests
          command: |
            bash scripts/run_e2e_tests.sh --suite="publication" --prod_env --sharding=false

  skillEditorPage_e2e_tests:
    <<: *job_defaults
    steps:
      - checkout
      - run: date +%F > date
    #   - restore_cache:
    #       <<: *restore_cache
      - run:
          <<: *install_chrome
      - run:
          name: Run skillEditor e2e Tests
          command: |
            bash scripts/run_e2e_tests.sh --suite="skillEditor" --prod_env --sharding=false

  subscriptions_e2e_tests:
    <<: *job_defaults
    steps:
      - checkout
      - run: date +%F > date
    #   - restore_cache:
    #       <<: *restore_cache
      - run:
          <<: *install_chrome
      - run:
          name: Run subscriptions e2e Tests
          command: |
            bash scripts/run_e2e_tests.sh --suite="subscriptions" --prod_env --sharding=false

  topicsAndSkillsDashboard_e2e_tests:
    <<: *job_defaults
    steps:
      - checkout
      - run: date +%F > date
    #   - restore_cache:
    #       <<: *restore_cache
      - run:
          <<: *install_chrome
      - run:
          name: Run topicsAndSkillsDashboard e2e Tests
          command: |
            bash scripts/run_e2e_tests.sh --suite="topicsAndSkillsDashboard" --prod_env --sharding=false

  topicAndStoryEditor_e2e_tests:
    <<: *job_defaults
    steps:
      - checkout
      - run: date +%F > date
    #   - restore_cache:
    #       <<: *restore_cache
      - run:
          <<: *install_chrome
      - run:
          name: Run topicAndStoryEditor e2e Tests
          command: |
            bash scripts/run_e2e_tests.sh --suite="topicAndStoryEditor" --prod_env --sharding=false

  users_e2e_tests:
    <<: *job_defaults
    steps:
      - checkout
      - run: date +%F > date
    #   - restore_cache:
    #       <<: *restore_cache
      - run:
          <<: *install_chrome
      - run:
          name: Run users e2e Tests
          command: |
            bash scripts/run_e2e_tests.sh --suite="users" --prod_env --sharding=false

workflows:
  version: 2
  circleci_tests:
    jobs:
      - setup
      - lint_tests:
          requires:
            - setup
      - frontend_tests:
         requires:
           - setup
      - backend_tests:
         requires:
           - setup
      - accessibility_e2e_tests:
          requires:
            - setup
      - additionalEditorAndPlayerFeatures_e2e_tests:
          requires:
            - setup
      - collections_e2e_tests:
          requires:
            - setup
      - coreEditorAndPlayerFeatures_e2e_tests:
          requires:
            - setup
      - embedding_e2e_tests:
          requires:
            - setup
      - explorationFeedbackTab_e2e_tests:
          requires:
            - setup
      - explorationHistoryTab_e2e_tests:
          requires:
            - setup
      - explorationStatisticsTab_e2e_tests:
          requires:
            - setup
      - explorationTranslationTab_e2e_tests:
          requires:
            - setup
      - extensions_e2e_tests:
          requires:
            - setup
      - learnerDashboard_e2e_tests:
          requires:
            - setup
      - learner_e2e_tests:
          requires:
            - setup
      - library_e2e_tests:
          requires:
            - setup
      - navigation_e2e_tests:
          requires:
            - setup
      - profileMenu_e2e_tests:
          requires:
            - setup
      - publication_e2e_tests:
          requires:
            - setup
      - skillEditorPage_e2e_tests:
          requires:
            - setup
      - subscriptions_e2e_tests:
          requires:
            - setup
      - topicsAndSkillsDashboard_e2e_tests:
          requires:
            - setup
      - topicAndStoryEditor_e2e_tests:
          requires:
            - setup
      - users_e2e_tests:
          requires:
            - setup

notify:
  webhooks:
    # A list of hook hashes, containing the url field
    # gitter hook
    - url: https://webhooks.gitter.im/e/71ac71505d1d45161035<|MERGE_RESOLUTION|>--- conflicted
+++ resolved
@@ -62,28 +62,15 @@
     <<: *job_defaults
     steps:
       - checkout
-<<<<<<< HEAD
-      - run: date +%F > date
-    #   - restore_cache:
-    #       <<: *restore_cache
-=======
       - run:
           <<: *install_dependencies
       - run: sudo pip install pyyaml
->>>>>>> ccd9fe37
       - run:
           name: Run lint tests
           command: |
             bash scripts/install_third_party.sh
             python scripts/third_party_size_check.py
             python scripts/pre_commit_linter.py --path=. --verbose
-<<<<<<< HEAD
-    #   - save_cache:
-    #       key: third-party-cache-{{ checksum "date" }}
-    #       paths:
-    #         - third_party/
-=======
->>>>>>> ccd9fe37
 
   frontend_tests:
     <<: *job_defaults
