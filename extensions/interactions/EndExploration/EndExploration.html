--- conflicted
+++ resolved
@@ -1,32 +1,15 @@
 <script type="text/ng-template" id="interaction/EndExploration">
-<<<<<<< HEAD
-  <div ng-if="recommendedExplorationIds.length > 0 || (isInEditorPage && invalidExpIds.length > 0)">
-    <span ng-if="!collectionId" translate="I18N_PLAYER_RECOMMEND_EXPLORATIONS"></span>
-    <span ng-if="collectionId">Continue &#39;<[collectionTitle]>&#39;:</span>
-    <div style="color: red;" ng-repeat="expId in invalidExpIds" ng-if="isInEditorPreviewMode">
-      <strong translate="I18N_PLAYER_RECOMMEND_EXPLORATIONS_ERROR"></strong> <span translate="I18N_PLAYER_RECOMMEND_EXPLORATIONS_WRONG_ID" translate-values="{expId: <[expId]>}"></span>
-    </div>
-    <oppia-end-exploration-recommended-explorations recommended-exploration-ids="recommendedExplorationIds" recommended-exploration-summaries="recommendedExplorationSummaries" collection-id="collectionId"></oppia-end-exploration-recommended-explorations>
-  </div>
-
-  <div ng-if="!isIframed && !isInEditorPreviewMode && recommendedExplorationIds.length === 0 && (!isInEditorPage || invalidExpIds.length === 0)">
-    <a ng-href="/collection/<[collectionId]>" ng-if="collectionId">
-      <md-button class="md-button-success" translate="I18N_PLAYER_RETURN_TO_COLLECTION" translate-values="{collectionTitle: <[collectionTitle]>}"></md-button>
-    </a>
-    <a href="/">
-      <md-button class="md-button-success" ng-if="!collectionId" translate="I18N_PLAYER_RETURN_TO_GALLERY"></md-button>
-=======
   <div ng-if="!isIframed && !isInEditorPreviewMode">
     <a ng-href="/collection/<[collectionId]>" ng-if="collectionId">
-      <md-button class="oppia-learner-continue-button">
-        Return to "<[collectionTitle]>"
+      <md-button class="oppia-learner-continue-button"
+                 translate="I18N_PLAYER_RETURN_TO_COLLECTION"
+                 translate-values="{collectionTitle: <[collectionTitle]>}">
       </md-button>
     </a>
     <a href="/">
-      <md-button class="oppia-learner-continue-button" ng-if="!collectionId">
-        Return to gallery
+      <md-button class="oppia-learner-continue-button" ng-if="!collectionId"
+                 translate="I18N_PLAYER_RETURN_TO_GALLERY">
       </md-button>
->>>>>>> 84421c88
     </a>
   </div>
   <div ng-if="isInEditorPage" style="color: red; font-size: 0.8em; margin-top: 20px;">
