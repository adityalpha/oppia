// Copyright 2014 The Oppia Authors. All Rights Reserved.
//
// Licensed under the Apache License, Version 2.0 (the "License");
// you may not use this file except in compliance with the License.
// You may obtain a copy of the License at
//
//      http://www.apache.org/licenses/LICENSE-2.0
//
// Unless required by applicable law or agreed to in writing, software
// distributed under the License is distributed on an "AS-IS" BASIS,
// WITHOUT WARRANTIES OR CONDITIONS OF ANY KIND, either express or implied.
// See the License for the specific language governing permissions and
// limitations under the License.

oppia.directive('oppiaInteractiveLogicProof', [
  'oppiaHtmlEscaper', function(oppiaHtmlEscaper) {
    return {
      restrict: 'E',
      scope: {},
      templateUrl: 'interaction/LogicProof',
      controller: ['$scope', '$attrs', '$modal', 'logicProofRulesService',
          function($scope, $attrs, $modal, logicProofRulesService) {
        $scope.localQuestionData = oppiaHtmlEscaper.escapedJsonToObj(
          $attrs.questionWithValue);

        // This is the information about how to mark a question (e.g. the
        // permited line templates) that is stored in defaultData.js within
        // the dependencies.
        $scope.questionData = angular.copy(LOGIC_PROOF_DEFAULT_QUESTION_DATA);

        $scope.questionData.assumptions = $scope.localQuestionData.assumptions;
        $scope.questionData.results = $scope.localQuestionData.results;

        // Deduce the new operators, as in logicProofTeacher.buildQuestion(),
        // since these are not currently stored separately for each question.
        $scope.expressions = [];
        $scope.topTypes = [];
        for (var i = 0; i < $scope.questionData.assumptions.length; i++) {
          $scope.expressions.push($scope.questionData.assumptions[i]);
          $scope.topTypes.push('boolean');
        }
        $scope.expressions.push($scope.questionData.results[0]);
        $scope.topTypes.push('boolean');
        $scope.typing = logicProofShared.assignTypesToExpressionArray(
          $scope.expressions, $scope.topTypes,
          logicProofData.BASE_STUDENT_LANGUAGE,
          ['variable', 'constant', 'prefix_function']
        );

        var operators = $scope.typing[0].operators;

        if ($scope.questionData.assumptions.length <= 1) {
          $scope.assumptionsString = logicProofShared.displayExpressionArray(
            $scope.questionData.assumptions, operators);
        } else {
          $scope.assumptionsString = logicProofShared.displayExpressionArray(
            $scope.questionData.assumptions.slice(
              0, $scope.questionData.assumptions.length - 1
            ), operators
          ) + ' and ' + logicProofShared.displayExpression(
            $scope.questionData.assumptions[
              $scope.questionData.assumptions.length - 1], operators);
        }
        $scope.targetString = logicProofShared.displayExpression(
<<<<<<< HEAD
          $scope.questionData.results[0],
          $scope.questionData.language.operators);

        $scope.questionString = ($scope.assumptionsString === '') ?
            'I18N_INTERACTIONS_PROOFS_QUESTION_STR_NO_ASSUMPTION':
            'I18N_INTERACTIONS_PROOFS_QUESTION_STR_ASSUMPTIONS';
        $scope.questionStrData = {
          target: $scope.targetString,
          assumptions: $scope.assumptionsString
        }
=======
          $scope.questionData.results[0], operators);
        $scope.questionString = ($scope.assumptionsString === '') ?
            'Prove ' + $scope.targetString + '.' :
            'Assuming ' + (
              $scope.assumptionsString + '; prove ' + $scope.targetString +
              '.');
>>>>>>> 84421c88

        $scope.questionInstance = logicProofStudent.buildInstance(
          $scope.questionData);
        // Denotes whether messages are in response to a submission, in which
        // case they persist for longer.
        $scope.messageIsSticky = false;

        // NOTE: for information on integrating angular and code-mirror see
        // http://github.com/angular-ui/ui-codemirror
        $scope.codeEditor = function(editor) {
          editor.setValue($scope.localQuestionData.default_proof_string);
          $scope.proofString = editor.getValue();
          var cursorPosition = editor.doc.getCursor();

          editor.setOption('lineNumbers', true);
          editor.setOption('lineWrapping', true);

          // NOTE: this is necessary to avoid the textarea being greyed-out. See
          // http://stackoverflow.com/questions/8349571 for discussion.
          setTimeout(function() {
            editor.refresh();
          }, 500);

          // NOTE: we must use beforeChange rather than change here to avoid an
          // infinite loop (which code-mirror will not catch).
          editor.on('beforeChange', function(instance, change) {
            var convertedText = logicProofConversion.convertToLogicCharacters(
              change.text.join('\n'));
            if (convertedText !== change.text.join('\n')) {
              // We update using the converted text, then cancel its being
              // overwritten by the original text.
              editor.doc.replaceRange(convertedText, change.from, change.to);
              change.cancel();
            }
          });

          editor.on('cursorActivity', function() {
            if (editor.doc.getCursor().line !== cursorPosition.line) {
              $scope.checkForBasicErrors();
              cursorPosition = editor.doc.getCursor();
            }
          });

          // NOTE: we use change rather than beforeChange here so that checking
          // for mistakes is done with respect to the updated text.
          editor.on('change', function(instance, change) {
            $scope.proofString = editor.getValue();
            // We update the message only if the user has added or removed a
            // line break, so that it remains while they work on a single line.
            if (change.text.length > 1 || change.removed.length > 1) {
              $scope.checkForBasicErrors();
            }
          });

          $scope.editor = editor;
        };

        // This performs simple error checks that are done as the student types
        // rather than waiting for the proof to be submitted.
        $scope.checkForBasicErrors = function() {
          if (!$scope.messageIsSticky) {
            $scope.clearMessage();
          }
          try {
            logicProofStudent.validateProof(
              $scope.proofString, $scope.questionInstance);
          } catch (err) {
            $scope.clearMessage();
            $scope.showMessage(err.message, err.line);
            $scope.messageIsSticky = false;
          }
          // NOTE: this line is necessary to force angular to refresh the
          // displayed errorMessage.
          $scope.$apply();
        };

        $scope.clearMessage = function() {
          if ($scope.errorMark) {
            $scope.errorMark.clear();
          }
          $scope.errorMessage = '';
        };

        $scope.showMessage = function(message, lineNum) {
          $scope.errorMessage = $scope.constructDisplayedMessage(
            message, lineNum);
          $scope.errorMark = $scope.editor.doc.markText({
            line: lineNum,
            ch: 0
          }, {
            line: lineNum,
            ch: 100
          }, {
            className: 'logic-proof-erroneous-line'
          });
        };

        $scope.constructDisplayedMessage = function(message, lineNum) {
          return 'line ' + (lineNum + 1) + ': ' + message;
        };

        $scope.displayProof = function(proofString, errorLineNum) {
          var proofLines = proofString.split('\n');
          var numberedLines = [];
          for (var i = 0; i < proofLines.length; i++) {
            numberedLines.push((i + 1) + '  ' + proofLines[i]);
          }
          // We split incorrect proofs into three parts so that response.html
          // can make the invalid line bold.
          return (errorLineNum === undefined) ?
            [numberedLines.join('\n')] :
            [
              numberedLines.slice(0, errorLineNum).join('\n'),
              numberedLines[errorLineNum],
              numberedLines.slice(
                errorLineNum + 1, numberedLines.length).join('\n')
            ];
        };

        // NOTE: proof_num_lines, displayed_question and displayed_proof are
        // only computed here because response.html needs them and does not have
        // its own javascript.
        $scope.submitProof = function() {
          $scope.clearMessage();
          var submission = {
            assumptions_string: $scope.assumptionsString,
            target_string: $scope.targetString,
            proof_string: $scope.proofString,
            proof_num_lines: $scope.proofString.split('\n').length,
            displayed_question: $scope.questionString
          };
          try {
            var proof = logicProofStudent.buildProof(
              $scope.proofString, $scope.questionInstance);
            logicProofStudent.checkProof(proof, $scope.questionInstance);
            submission.correct = true;
          } catch (err) {
            submission.correct = false;
            submission.error_category = err.category;
            submission.error_code = err.code;
            submission.error_message = err.message;
            submission.error_line_number = err.line;
            submission.displayed_message =
              $scope.constructDisplayedMessage(err.message, err.line);
            submission.displayed_proof =
              $scope.displayProof($scope.proofString, err.line);

            $scope.showMessage(err.message, err.line);
            $scope.messageIsSticky = true;
          }
          if (submission.correct) {
            submission.displayed_message = '';
            submission.displayed_proof = $scope.displayProof(
              $scope.proofString);
          }
          $scope.$parent.submitAnswer(submission, logicProofRulesService);
        };

        $scope.showHelp = function() {
          $modal.open({
            templateUrl: 'modals/logicProofHelp',
            backdrop: true,
            controller: ['$scope', '$modalInstance',
              function($scope, $modalInstance) {
                $scope.close = function() {
                  $modalInstance.close();
                };
              }
            ]
          }).result.then(function() {});
        };
      }]
    };
  }
]);

oppia.directive('oppiaResponseLogicProof', [
  'oppiaHtmlEscaper', function(oppiaHtmlEscaper) {
    return {
      restrict: 'E',
      scope: {},
      templateUrl: 'response/LogicProof',
      controller: ['$scope', '$attrs', function($scope, $attrs) {
        $scope.answer = oppiaHtmlEscaper.escapedJsonToObj($attrs.answer);
      }]
    };
  }
]);

oppia.directive('oppiaShortResponseLogicProof', [
  'oppiaHtmlEscaper', function(oppiaHtmlEscaper) {
    return {
      restrict: 'E',
      scope: {},
      templateUrl: 'shortResponse/LogicProof',
      controller: ['$scope', '$attrs', function($scope, $attrs) {
        $scope.answer = oppiaHtmlEscaper.escapedJsonToObj($attrs.answer);
      }]
    };
  }
]);

oppia.factory('logicProofRulesService', [function() {
  return {
    Correct: function(answer) {
      return answer.correct;
    },
    NotCorrect: function(answer) {
      return !answer.correct;
    },
    NotCorrectByCategory: function(answer, inputs) {
      return !answer.correct && answer.error_category === inputs.c;
    }
  };
}]);<|MERGE_RESOLUTION|>--- conflicted
+++ resolved
@@ -62,25 +62,15 @@
               $scope.questionData.assumptions.length - 1], operators);
         }
         $scope.targetString = logicProofShared.displayExpression(
-<<<<<<< HEAD
-          $scope.questionData.results[0],
-          $scope.questionData.language.operators);
-
-        $scope.questionString = ($scope.assumptionsString === '') ?
-            'I18N_INTERACTIONS_PROOFS_QUESTION_STR_NO_ASSUMPTION':
-            'I18N_INTERACTIONS_PROOFS_QUESTION_STR_ASSUMPTIONS';
+          $scope.questionData.results[0], operators);
+        $scope.questionString = (
+          $scope.assumptionsString === '' ?
+          'I18N_INTERACTIONS_PROOFS_QUESTION_STR_NO_ASSUMPTION':
+          'I18N_INTERACTIONS_PROOFS_QUESTION_STR_ASSUMPTIONS');
         $scope.questionStrData = {
           target: $scope.targetString,
           assumptions: $scope.assumptionsString
-        }
-=======
-          $scope.questionData.results[0], operators);
-        $scope.questionString = ($scope.assumptionsString === '') ?
-            'Prove ' + $scope.targetString + '.' :
-            'Assuming ' + (
-              $scope.assumptionsString + '; prove ' + $scope.targetString +
-              '.');
->>>>>>> 84421c88
+        };
 
         $scope.questionInstance = logicProofStudent.buildInstance(
           $scope.questionData);
